import { Scope } from './binding/scope';
import { Observer } from './binding/property-observation';
import {
  IExpression,
  ILookupFunctions,
  AccessScope,
  AccessMember,
  CallScope,
  LiteralString,
  Binary,
  Conditional,
  TemplateLiteral
} from './binding/ast';
import { IBindingTarget, IObservable, Binding } from './binding/binding';
import { bindingMode } from './binding/binding-mode';
import { Listener } from './binding/listener';
import { delegationStrategy } from './binding/event-manager';
import { DOM } from './dom';
import { Ref } from './binding/ref';

const emptyArray = [];

let lookupFunctions: ILookupFunctions = {
  valueConverters: {},
  bindingBehaviors: {}
};

let astLookup = {
  message: new AccessScope('message'),
  textContent: new AccessScope('textContent'),
  value: new AccessScope('value'),
  nameTagBorderWidth: new AccessScope('borderWidth'),
  nameTagBorderColor: new AccessScope('borderColor'),
  nameTagBorder: new TemplateLiteral([
    new AccessScope('borderWidth'),
    new LiteralString('px solid '),
    new AccessScope('borderColor')
  ]),
  nameTagHeaderVisible: new AccessScope('showHeader'),
  nameTagClasses: new TemplateLiteral([
    new LiteralString('au name-tag '),
    new Conditional(
      new AccessScope('showHeader'),
      new LiteralString('header-visible'),
      new LiteralString('')
    )
  ]),
  name: new AccessScope('name'),
  submit: new CallScope('submit', emptyArray, 0),
  nameTagColor: new AccessScope('color'),
  duplicateMessage: new AccessScope('duplicateMessage'),
  checked: new AccessScope('checked'),
  nameTag: new AccessScope('nameTag')
};

function getAST(key: string) {
  return astLookup[key];
}

export function oneWay(sourceExpression: string, target: IBindingTarget, targetProperty: string) {
  return new Binding(getAST(sourceExpression), target, targetProperty, bindingMode.oneWay, lookupFunctions);
}

export function oneWayText(sourceExpression: string, target: Element) {
  let next = target.nextSibling;
  next['auInterpolationTarget'] = true;
  target.parentNode.removeChild(target);
  return oneWay(sourceExpression, next, 'textContent');
}

export function twoWay(sourceExpression: string, target: IBindingTarget, targetProperty: string) {
  return new Binding(getAST(sourceExpression), target, targetProperty, bindingMode.twoWay, lookupFunctions);
}

export function listener(targetEvent: string, target: Element, sourceExpression: string, preventDefault = true, strategy: number = delegationStrategy.none) {
  return new Listener(targetEvent, strategy, getAST(sourceExpression), target, preventDefault, lookupFunctions);
}

export function ref(target: IBindingTarget, sourceExpression: string) {
  return new Ref(getAST(sourceExpression), target, lookupFunctions);
}

export function makeElementIntoAnchor(element: Element, elementInstruction?) {
  let anchor = DOM.createComment('anchor');

  if (elementInstruction) {
    // let firstChild = element.firstChild;

    // if (firstChild && firstChild.tagName === 'AU-CONTENT') {
    //   anchor.contentElement = firstChild;
    // }

    // anchor._element = element;

    // anchor.hasAttribute = hasAttribute;
    // anchor.getAttribute = getAttribute;
    // anchor.setAttribute = setAttribute;
  }

  DOM.replaceNode(anchor, element);

  return anchor;
}

<<<<<<< HEAD
type valueOf<K, T extends keyof K = keyof K> = K[T];
=======
type valueOf<K, T extends keyof K = keyof K> = K[T];

interface IBindingType {
  binding: 1;
  listener: 2;
  ref: 3;
  text: 4;
}

export const bindingType: IBindingType = {
  binding: 1,
  listener: 2,
  ref: 3,
  text: 4,
}

export interface dehydratedBinding extends Array<any> {
  0: /** targetIndex */ number,
  1: /** bindingType */ valueOf<typeof bindingType>,
  2: /** expression */ any[],
  3?: /** attr or Event or ref type */ string,
  4?: /** bindingMode */ valueOf<typeof bindingMode & typeof delegationStrategy>
};

export function hydrateBindings(bindings: dehydratedBinding[]) {
  return bindings.map(hydrateBinding);
}

export function hydrateBinding(binding: dehydratedBinding) {
  const [targetIndex, _bindingType, expression, attrOrEventOrRef, bindingSpecifier] = binding;
  switch (_bindingType) {
    case bindingType.binding:
      break;
    case bindingType.listener:
      break;
    default: throw new Error('Invalid binding type');
  }
}

export function hydrateExpression(hydratedExpression: any[]): IExpression {
  //const [astKind,]
  return null;
}
>>>>>>> 4029fae5
<|MERGE_RESOLUTION|>--- conflicted
+++ resolved
@@ -100,52 +100,4 @@
   DOM.replaceNode(anchor, element);
 
   return anchor;
-}
-
-<<<<<<< HEAD
-type valueOf<K, T extends keyof K = keyof K> = K[T];
-=======
-type valueOf<K, T extends keyof K = keyof K> = K[T];
-
-interface IBindingType {
-  binding: 1;
-  listener: 2;
-  ref: 3;
-  text: 4;
-}
-
-export const bindingType: IBindingType = {
-  binding: 1,
-  listener: 2,
-  ref: 3,
-  text: 4,
-}
-
-export interface dehydratedBinding extends Array<any> {
-  0: /** targetIndex */ number,
-  1: /** bindingType */ valueOf<typeof bindingType>,
-  2: /** expression */ any[],
-  3?: /** attr or Event or ref type */ string,
-  4?: /** bindingMode */ valueOf<typeof bindingMode & typeof delegationStrategy>
-};
-
-export function hydrateBindings(bindings: dehydratedBinding[]) {
-  return bindings.map(hydrateBinding);
-}
-
-export function hydrateBinding(binding: dehydratedBinding) {
-  const [targetIndex, _bindingType, expression, attrOrEventOrRef, bindingSpecifier] = binding;
-  switch (_bindingType) {
-    case bindingType.binding:
-      break;
-    case bindingType.listener:
-      break;
-    default: throw new Error('Invalid binding type');
-  }
-}
-
-export function hydrateExpression(hydratedExpression: any[]): IExpression {
-  //const [astKind,]
-  return null;
-}
->>>>>>> 4029fae5
+}