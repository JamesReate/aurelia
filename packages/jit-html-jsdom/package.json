--- conflicted
+++ resolved
@@ -36,15 +36,6 @@
     "access": "public"
   },
   "dependencies": {
-<<<<<<< HEAD
-    "@aurelia/kernel": "0.5.0-dev.201911142058",
-    "@aurelia/runtime": "0.5.0-dev.201911142058",
-    "@aurelia/runtime-html": "0.5.0-dev.201911142058",
-    "@aurelia/runtime-html-jsdom": "0.5.0-dev.201911142058",
-    "@aurelia/jit": "0.5.0-dev.201911142058",
-    "@aurelia/jit-html": "0.5.0-dev.201911142058",
-    "jsdom": "^15.1.1"
-=======
     "@aurelia/kernel": "0.4.0",
     "@aurelia/runtime": "0.4.0",
     "@aurelia/runtime-html": "0.4.0",
@@ -52,7 +43,6 @@
     "@aurelia/jit": "0.4.0",
     "@aurelia/jit-html": "0.4.0",
     "jsdom": "^15.2.1"
->>>>>>> fbd8ee48
   },
   "devDependencies": {
     "@types/node": "^12.12.7",
