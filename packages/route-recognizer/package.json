{
  "name": "@aurelia/route-recognizer",
  "version": "0.9.0-dev.202012031813",
  "main": "dist/umd/index.js",
  "module": "dist/esnext/index.js",
  "types": "dist/index.d.ts",
  "typings": "dist/index.d.ts",
  "license": "MIT",
  "homepage": "https://aurelia.io",
  "repository": {
    "type": "git",
    "url": "https://github.com/aurelia/aurelia"
  },
  "bugs": {
    "url": "https://github.com/aurelia/aurelia/issues"
  },
  "keywords": [
    "aurelia",
    "route-recognizer"
  ],
  "files": [
    "dist",
    "src",
    "README.md",
    "CHANGELOG.md",
    "LICENSE"
  ],
  "scripts": {
    "lint": "eslint --cache --ext .js,.ts src/",
    "build": "tsc -b",
    "dev": "tsc -b -w --preserveWatchOutput"
  },
  "publishConfig": {
    "access": "public"
  },
<<<<<<< HEAD
  "dependencies": {
    "@aurelia/platform": "0.9.0-dev.202012031813"
  },
=======
  "dependencies": {},
>>>>>>> e0446f65
  "devDependencies": {
    "typescript": "^4.0.3"
  }
}<|MERGE_RESOLUTION|>--- conflicted
+++ resolved
@@ -33,13 +33,7 @@
   "publishConfig": {
     "access": "public"
   },
-<<<<<<< HEAD
-  "dependencies": {
-    "@aurelia/platform": "0.9.0-dev.202012031813"
-  },
-=======
   "dependencies": {},
->>>>>>> e0446f65
   "devDependencies": {
     "typescript": "^4.0.3"
   }
