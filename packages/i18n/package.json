{
  "name": "@aurelia/i18n",
  "version": "0.8.0-dev.202010031854",
  "main": "dist/umd/index.js",
  "module": "dist/esnext/index.js",
  "jsnext:main": "dist/esnext/index.js",
  "browser": "dist/esnext/index.js",
  "types": "dist/index.d.ts",
  "typings": "dist/index.d.ts",
  "license": "MIT",
  "homepage": "https://aurelia.io",
  "repository": {
    "type": "git",
    "url": "https://github.com/aurelia/aurelia"
  },
  "bugs": {
    "url": "https://github.com/aurelia/aurelia/issues"
  },
  "keywords": [
    "aurelia",
    "i18n"
  ],
  "files": [
    "dist",
    "src",
    "README.md",
    "CHANGELOG.md",
    "LICENSE"
  ],
  "scripts": {
    "lint": "eslint --cache --ext .js,.ts src/",
    "build": "tsc -b",
    "dev": "tsc -b -w --preserveWatchOutput"
  },
  "publishConfig": {
    "access": "public"
  },
  "dependencies": {
<<<<<<< HEAD
    "@aurelia/jit": "0.8.0-dev.202010031854",
    "@aurelia/kernel": "0.8.0-dev.202010031854",
    "@aurelia/metadata": "0.8.0-dev.202010031854",
    "@aurelia/runtime-html": "0.8.0-dev.202010031854",
    "@aurelia/runtime": "0.8.0-dev.202010031854",
    "@aurelia/scheduler": "0.8.0-dev.202010031854",
=======
    "@aurelia/kernel": "0.7.0",
    "@aurelia/metadata": "0.7.0",
    "@aurelia/runtime-html": "0.7.0",
    "@aurelia/runtime": "0.7.0",
    "@aurelia/scheduler": "0.7.0",
>>>>>>> 16e67946
    "i18next": "^17.0.0"
  },
  "devDependencies": {
    "typescript": "^3.9.3"
  }
}<|MERGE_RESOLUTION|>--- conflicted
+++ resolved
@@ -36,20 +36,11 @@
     "access": "public"
   },
   "dependencies": {
-<<<<<<< HEAD
-    "@aurelia/jit": "0.8.0-dev.202010031854",
-    "@aurelia/kernel": "0.8.0-dev.202010031854",
-    "@aurelia/metadata": "0.8.0-dev.202010031854",
-    "@aurelia/runtime-html": "0.8.0-dev.202010031854",
-    "@aurelia/runtime": "0.8.0-dev.202010031854",
-    "@aurelia/scheduler": "0.8.0-dev.202010031854",
-=======
     "@aurelia/kernel": "0.7.0",
     "@aurelia/metadata": "0.7.0",
     "@aurelia/runtime-html": "0.7.0",
     "@aurelia/runtime": "0.7.0",
     "@aurelia/scheduler": "0.7.0",
->>>>>>> 16e67946
     "i18next": "^17.0.0"
   },
   "devDependencies": {
