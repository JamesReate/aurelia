--- conflicted
+++ resolved
@@ -29,28 +29,6 @@
     "dev": "tsc -b -w"
   },
   "dependencies": {
-<<<<<<< HEAD
-    "@aurelia/aot": "0.4.0-dev.201908280346",
-    "@aurelia/debug": "0.4.0-dev.201908280346",
-    "@aurelia/fetch-client": "0.4.0-dev.201908280346",
-    "@aurelia/i18n": "0.4.0-dev.201908280346",
-    "@aurelia/jit-html-browser": "0.4.0-dev.201908280346",
-    "@aurelia/jit-html-jsdom": "0.4.0-dev.201908280346",
-    "@aurelia/jit-html": "0.4.0-dev.201908280346",
-    "@aurelia/jit": "0.4.0-dev.201908280346",
-    "@aurelia/kernel": "0.4.0-dev.201908280346",
-    "@aurelia/plugin-conventions": "0.4.0-dev.201908280346",
-    "@aurelia/plugin-gulp": "0.4.0-dev.201908280346",
-    "@aurelia/router": "0.4.0-dev.201908280346",
-    "@aurelia/runtime-html-browser": "0.4.0-dev.201908280346",
-    "@aurelia/runtime-html-jsdom": "0.4.0-dev.201908280346",
-    "@aurelia/runtime-html": "0.4.0-dev.201908280346",
-    "@aurelia/runtime": "0.4.0-dev.201908280346",
-    "@aurelia/store": "0.4.0-dev.201908280346",
-    "@aurelia/testing": "0.4.0-dev.201908280346",
-    "@aurelia/validation": "0.4.0-dev.201908280346",
-    "@aurelia/webpack-loader": "0.4.0-dev.201908280346"
-=======
     "@aurelia/aot": "0.3.0",
     "@aurelia/debug": "0.3.0",
     "@aurelia/dialog": "0.3.0",
@@ -72,7 +50,6 @@
     "@aurelia/testing": "0.3.0",
     "@aurelia/validation": "0.3.0",
     "@aurelia/webpack-loader": "0.3.0"
->>>>>>> 1541faf3
   },
   "devDependencies": {
     "@types/jsdom": "^12.2.4",
