import { DebugConfiguration } from '@aurelia/debug';
import { IRouter, RouterConfiguration, ViewportInstruction } from '@aurelia/router';
import { Aurelia, CustomElement } from '@aurelia/runtime';
import { assert, MockBrowserHistoryLocation, TestContext } from '@aurelia/testing';

describe('Nav', function () {
  async function createFixture(component) {
    const ctx = TestContext.createHTMLTestContext();
    const container = ctx.container;

    const App = CustomElement.define({ name: 'app', template: `<template><au-viewport name="app" used-by="${component}" default="${component}"></au-viewport></template>` });
    const Foo = CustomElement.define({ name: 'foo', template: '<template>Nav: foo <au-nav name="main-nav"></au-nav></template>' }, class {
      public static inject = [IRouter];
      public constructor(private readonly r: IRouter) { }
      public enter() { this.r.setNav('main-nav', [{ title: 'Bar', route: 'bar' }]); }
    });
    const Bar = CustomElement.define({ name: 'bar', template: '<template>Nav: bar <au-nav name="main-nav"></au-nav><au-viewport name="main-viewport" default="baz"></au-viewport></template>' }, class {
      public static inject = [IRouter];
      public constructor(private readonly r: IRouter) { }
      public enter() { this.r.setNav('main-nav', [{ title: 'Baz', route: 'baz' }]); }
    });
    const Baz = CustomElement.define({ name: 'baz', template: '<template>Baz</template>' }, class { });
    const Qux = CustomElement.define({ name: 'qux', template: '<template>Nav: qux <au-nav name="main-nav"></au-nav><au-viewport name="main-viewport" default="baz"></au-viewport></template>' }, class {
      public static inject = [IRouter];
      public constructor(private readonly r: IRouter) { }
      public enter() {
        this.r.addNav('main-nav', [{ title: 'Baz', route: Baz, children: [{ title: 'Bar', route: ['bar', Baz] }] }, { title: 'Foo', route: { component: Foo, viewport: 'main-viewport' } }]);
      }
    });

    const host = ctx.doc.createElement('div');
    ctx.doc.body.appendChild(host);

    const au = ctx.wnd['au'] = new Aurelia(container)
      .register(DebugConfiguration, RouterConfiguration)
      .app({ host: host, component: App });

    const router = container.get(IRouter);
    const mockBrowserHistoryLocation = new MockBrowserHistoryLocation();
    mockBrowserHistoryLocation.changeCallback = router.navigation.handlePopstate;
    router.navigation.history = mockBrowserHistoryLocation as any;
    router.navigation.location = mockBrowserHistoryLocation as any;

    container.register(Foo, Bar, Baz, Qux);

    await au.start().wait();

    async function tearDown() {
      router.deactivate();
      await au.stop().wait();
      ctx.doc.body.removeChild(host);
    }

    const scheduler = ctx.scheduler;

    return { au, container, host, router, ctx, tearDown, scheduler };
  }

  it('generates nav with a link', async function () {
    this.timeout(5000);
    const { host, router, tearDown, scheduler } = await createFixture('foo');

    await scheduler.yieldAll();

    assert.includes(host.innerHTML, 'foo', `host.innerHTML`);
    assert.includes(host.innerHTML, 'Bar', `host.innerHTML`);
    assert.includes(host.innerHTML, 'href="bar"', `host.innerHTML`);
    assert.notIncludes(host.innerHTML, 'nav-active', `host.innerHTML`);
    await tearDown();
  });

  it('generates nav with an active link', async function () {
    this.timeout(5000);
<<<<<<< HEAD
    const { host, router, tearDown, scheduler } = await setup('bar');
    router.activeComponents = [router.createViewportInstruction('baz', 'main-viewport')];
=======
    const { host, router, tearDown, scheduler } = await createFixture('bar');
    router.activeComponents = [new ViewportInstruction('baz', 'main-viewport')];
>>>>>>> 0be7358c

    await scheduler.yieldAll();

    assert.includes(host.innerHTML, 'href="baz"', `host.innerHTML`);
    // assert.includes(host.innerHTML, 'nav-active', `host.innerHTML`); // TODO: fix this
    await tearDown();
  });

  it('generates nav with child links', async function () {
    this.timeout(5000);
<<<<<<< HEAD
    const { host, router, tearDown, scheduler } = await setup('qux');
    router.activeComponents =[router.createViewportInstruction('baz', 'main-viewport')];
=======
    const { host, router, tearDown, scheduler } = await createFixture('qux');
    router.activeComponents =[new ViewportInstruction('baz', 'main-viewport')];
>>>>>>> 0be7358c

    await scheduler.yieldAll();

    assert.includes(host.innerHTML, 'href="baz"', `host.innerHTML`);
    assert.includes(host.innerHTML, 'nav-has-children', `host.innerHTML`);
    assert.includes(host.innerHTML, 'nav-level-1', `host.innerHTML`);
    await tearDown();
  });
});<|MERGE_RESOLUTION|>--- conflicted
+++ resolved
@@ -71,13 +71,8 @@
 
   it('generates nav with an active link', async function () {
     this.timeout(5000);
-<<<<<<< HEAD
-    const { host, router, tearDown, scheduler } = await setup('bar');
+    const { host, router, tearDown, scheduler } = await createFixture('bar');
     router.activeComponents = [router.createViewportInstruction('baz', 'main-viewport')];
-=======
-    const { host, router, tearDown, scheduler } = await createFixture('bar');
-    router.activeComponents = [new ViewportInstruction('baz', 'main-viewport')];
->>>>>>> 0be7358c
 
     await scheduler.yieldAll();
 
@@ -88,13 +83,8 @@
 
   it('generates nav with child links', async function () {
     this.timeout(5000);
-<<<<<<< HEAD
-    const { host, router, tearDown, scheduler } = await setup('qux');
+    const { host, router, tearDown, scheduler } = await createFixture('qux');
     router.activeComponents =[router.createViewportInstruction('baz', 'main-viewport')];
-=======
-    const { host, router, tearDown, scheduler } = await createFixture('qux');
-    router.activeComponents =[new ViewportInstruction('baz', 'main-viewport')];
->>>>>>> 0be7358c
 
     await scheduler.yieldAll();
 
