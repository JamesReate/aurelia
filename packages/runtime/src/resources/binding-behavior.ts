--- conflicted
+++ resolved
@@ -172,16 +172,8 @@
   public get $scope(): IScope | undefined {
     return this.binding.$scope;
   }
-<<<<<<< HEAD
-  public get $state(): State {
-    return this.binding.$state;
-=======
-  public get part(): string | undefined {
-    return this.binding.part;
-  }
   public get isBound(): boolean {
     return this.binding.isBound;
->>>>>>> 54611ecd
   }
 
   public constructor(
