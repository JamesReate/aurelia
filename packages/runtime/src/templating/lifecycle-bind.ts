import { Tracer, Writable } from '@aurelia/kernel';
import { Hooks, IView, State } from '../lifecycle';
import { IScope, LifecycleFlags } from '../observation';
import { ICustomAttribute } from './custom-attribute';
import { ICustomElement } from './custom-element';

<<<<<<< HEAD
const slice = Array.prototype.slice;

/*@internal*/
=======
/** @internal */
>>>>>>> 186d8659
export function $bindAttribute(this: Writable<ICustomAttribute>, flags: LifecycleFlags, scope: IScope): void {
  if (Tracer.enabled) { Tracer.enter(`${this['constructor'].name}.$bindAttribute`, slice.call(arguments)); }
  flags |= LifecycleFlags.fromBind;

  if (this.$state & State.isBound) {
    if (this.$scope === scope) {
      if (Tracer.enabled) { Tracer.leave(); }
      return;
    }

    this.$unbind(flags);
  }
  const lifecycle = this.$lifecycle;
  lifecycle.beginBind();
  // add isBinding flag
  this.$state |= State.isBinding;

  const hooks = this.$hooks;

  if (hooks & Hooks.hasBound) {
    lifecycle.enqueueBound(this);
  }

  this.$scope = scope;

  if (hooks & Hooks.hasBinding) {
    this.binding(flags);
  }

  // add isBound flag and remove isBinding flag
  this.$state |= State.isBound;
  this.$state &= ~State.isBinding;

  lifecycle.endBind(flags);
  if (Tracer.enabled) { Tracer.leave(); }
}

<<<<<<< HEAD
/*@internal*/
export function $bindElement(this: Writable<ICustomElement>, flags: LifecycleFlags, parentScope: IScope | null): void {
  if (Tracer.enabled) { Tracer.enter(`${this['constructor'].name}.$bindElement`, slice.call(arguments)); }
=======
/** @internal */
export function $bindElement(this: Writable<ICustomElement>, flags: LifecycleFlags): void {
>>>>>>> 186d8659
  if (this.$state & State.isBound) {
    if (Tracer.enabled) { Tracer.leave(); }
    return;
  }
  const scope = this.$scope;
  (scope as Writable<IScope>).parentScope = parentScope;

  const lifecycle = this.$lifecycle;
  lifecycle.beginBind();
  // add isBinding flag
  this.$state |= State.isBinding;

  const hooks = this.$hooks;
  flags |= LifecycleFlags.fromBind;

  if (hooks & Hooks.hasBound) {
    lifecycle.enqueueBound(this);
  }

  if (hooks & Hooks.hasBinding) {
    this.binding(flags);
  }

  let current = this.$bindableHead;
  while (current !== null) {
    current.$bind(flags, scope);
    current = current.$nextBind;
  }

  // add isBound flag and remove isBinding flag
  this.$state |= State.isBound;
  this.$state &= ~State.isBinding;

  lifecycle.endBind(flags);
  if (Tracer.enabled) { Tracer.leave(); }
}

/** @internal */
export function $bindView(this: Writable<IView>, flags: LifecycleFlags, scope: IScope): void {
  if (Tracer.enabled) { Tracer.enter(`${this['constructor'].name}.$bindView`, slice.call(arguments)); }
  flags |= LifecycleFlags.fromBind;

  if (this.$state & State.isBound) {
    if (this.$scope === scope) {
      if (Tracer.enabled) { Tracer.leave(); }
      return;
    }

    this.$unbind(flags);
  }
  // add isBinding flag
  this.$state |= State.isBinding;

  this.$scope = scope;
  let current = this.$bindableHead;
  while (current !== null) {
    current.$bind(flags, scope);
    current = current.$nextBind;
  }

  // add isBound flag and remove isBinding flag
  this.$state |= State.isBound;
  this.$state &= ~State.isBinding;
  if (Tracer.enabled) { Tracer.leave(); }
}

/** @internal */
export function $unbindAttribute(this: Writable<ICustomAttribute>, flags: LifecycleFlags): void {
  if (Tracer.enabled) { Tracer.enter(`${this['constructor'].name}.$unbindAttribute`, slice.call(arguments)); }
  if (this.$state & State.isBound) {
    const lifecycle = this.$lifecycle;
    lifecycle.beginUnbind();
    // add isUnbinding flag
    this.$state |= State.isUnbinding;

    const hooks = this.$hooks;
    flags |= LifecycleFlags.fromUnbind;

    if (hooks & Hooks.hasUnbound) {
      lifecycle.enqueueUnbound(this);
    }

    if (hooks & Hooks.hasUnbinding) {
      this.unbinding(flags);
    }

    // remove isBound and isUnbinding flags
    this.$state &= ~(State.isBound | State.isUnbinding);

    lifecycle.endUnbind(flags);
  }
  if (Tracer.enabled) { Tracer.leave(); }
}

/** @internal */
export function $unbindElement(this: Writable<ICustomElement>, flags: LifecycleFlags): void {
  if (Tracer.enabled) { Tracer.enter(`${this['constructor'].name}.$unbindElement`, slice.call(arguments)); }
  if (this.$state & State.isBound) {
    const lifecycle = this.$lifecycle;
    lifecycle.beginUnbind();
    // add isUnbinding flag
    this.$state |= State.isUnbinding;

    const hooks = this.$hooks;
    flags |= LifecycleFlags.fromUnbind;

    if (hooks & Hooks.hasUnbound) {
      lifecycle.enqueueUnbound(this);
    }

    if (hooks & Hooks.hasUnbinding) {
      this.unbinding(flags);
    }

    let current = this.$bindableTail;
    while (current !== null) {
      current.$unbind(flags);
      current = current.$prevBind;
    }

    (this.$scope as Writable<IScope>).parentScope = null;

    // remove isBound and isUnbinding flags
    this.$state &= ~(State.isBound | State.isUnbinding);

    lifecycle.endUnbind(flags);
  }
  if (Tracer.enabled) { Tracer.leave(); }
}

/** @internal */
export function $unbindView(this: Writable<IView>, flags: LifecycleFlags): void {
  if (Tracer.enabled) { Tracer.enter(`${this['constructor'].name}.$unbindView`, slice.call(arguments)); }
  if (this.$state & State.isBound) {
    // add isUnbinding flag
    this.$state |= State.isUnbinding;

    flags |= LifecycleFlags.fromUnbind;

    let current = this.$bindableTail;
    while (current !== null) {
      current.$unbind(flags);
      current = current.$prevBind;
    }

    // remove isBound and isUnbinding flags
    this.$state &= ~(State.isBound | State.isUnbinding);
    this.$scope = null;
  }
  if (Tracer.enabled) { Tracer.leave(); }
}<|MERGE_RESOLUTION|>--- conflicted
+++ resolved
@@ -4,13 +4,9 @@
 import { ICustomAttribute } from './custom-attribute';
 import { ICustomElement } from './custom-element';
 
-<<<<<<< HEAD
 const slice = Array.prototype.slice;
 
-/*@internal*/
-=======
-/** @internal */
->>>>>>> 186d8659
+/** @internal */
 export function $bindAttribute(this: Writable<ICustomAttribute>, flags: LifecycleFlags, scope: IScope): void {
   if (Tracer.enabled) { Tracer.enter(`${this['constructor'].name}.$bindAttribute`, slice.call(arguments)); }
   flags |= LifecycleFlags.fromBind;
@@ -48,14 +44,9 @@
   if (Tracer.enabled) { Tracer.leave(); }
 }
 
-<<<<<<< HEAD
-/*@internal*/
+/** @internal */
 export function $bindElement(this: Writable<ICustomElement>, flags: LifecycleFlags, parentScope: IScope | null): void {
   if (Tracer.enabled) { Tracer.enter(`${this['constructor'].name}.$bindElement`, slice.call(arguments)); }
-=======
-/** @internal */
-export function $bindElement(this: Writable<ICustomElement>, flags: LifecycleFlags): void {
->>>>>>> 186d8659
   if (this.$state & State.isBound) {
     if (Tracer.enabled) { Tracer.leave(); }
     return;
