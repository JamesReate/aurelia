export {
  CallFunctionExpression,
  connects,
  observes,
  callsFunction,
  hasAncestor,
  isAssignable,
  isLeftHandSide,
  isPrimary,
  isResource,
  hasBind,
  hasUnbind,
  isLiteral,
  arePureLiterals,
  isPureLiteral,
  CustomExpression,
  BindingBehaviorExpression,
  ValueConverterExpression,
  AssignExpression,
  ConditionalExpression,
  AccessThisExpression,
  AccessScopeExpression,
  AccessMemberExpression,
  AccessKeyedExpression,
  CallScopeExpression,
  CallMemberExpression,
  BinaryExpression,
  UnaryExpression,
  PrimitiveLiteralExpression,
  HtmlLiteralExpression,
  ArrayLiteralExpression,
  ObjectLiteralExpression,
  TemplateExpression,
  TaggedTemplateExpression,
  ArrayBindingPattern,
  ObjectBindingPattern,
  BindingIdentifier,
  ForOfStatement,
  Interpolation
} from './binding/ast';
export {
  AnyBindingExpression,
  IsPrimary,
  IsLiteral,
  IsLeftHandSide,
  IsUnary,
  IsBinary,
  IsConditional,
  IsAssign,
  IsValueConverter,
  IsBindingBehavior,
  IsAssignable,
  IsExpression,
  IsExpressionOrStatement,
  Connects,
  Observes,
  CallsFunction,
  IsResource,
  HasBind,
  HasUnbind,
  HasAncestor,
  IVisitor,
  IExpression,
  IAccessKeyedExpression,
  IAccessMemberExpression,
  IAccessScopeExpression,
  IAccessThisExpression,
  IArrayBindingPattern,
  IArrayLiteralExpression,
  IAssignExpression,
  IBinaryExpression,
  IBindingBehaviorExpression,
  IBindingIdentifier,
  ICallFunctionExpression,
  ICallMemberExpression,
  ICallScopeExpression,
  IConditionalExpression,
  IForOfStatement,
  IHtmlLiteralExpression,
  IInterpolationExpression,
  IObjectBindingPattern,
  IObjectLiteralExpression,
  IPrimitiveLiteralExpression,
  ITaggedTemplateExpression,
  ITemplateExpression,
  IUnaryExpression,
  IValueConverterExpression,
  BinaryOperator,
  BindingIdentifierOrPattern,
  UnaryOperator
} from './ast';
export {
  PropertyBinding
} from './binding/property-binding';
export {
  CallBinding
} from './binding/call-binding';
export {
  IPartialConnectableBinding,
  IConnectableBinding,
  connectable
} from './binding/connectable';
export {
  IExpressionParser,
  BindingType
} from './binding/expression-parser';
export {
  MultiInterpolationBinding,
  InterpolationBinding
} from './binding/interpolation-binding';
export {
  LetBinding
} from './binding/let-binding';
export {
  RefBinding
} from './binding/ref-binding';

export {
  ArrayObserver,
  enableArrayObservation,
  disableArrayObservation,
  applyMutationsToIndices,
  synchronizeIndices,
} from './observation/array-observer';
export {
  MapObserver,
  enableMapObservation,
  disableMapObservation
} from './observation/map-observer';
export {
  SetObserver,
  enableSetObservation,
  disableSetObservation
} from './observation/set-observer';
export {
  BindingContext,
  Scope,
  OverrideContext
} from './observation/binding-context';
export {
  CollectionLengthObserver,
} from './observation/collection-length-observer';
export {
  CollectionSizeObserver,
} from './observation/collection-size-observer';
export {
  ComputedOverrides,
  ComputedLookup,
  computed,
  createComputedObserver,
  CustomSetterObserver,
  GetterObserver
} from './observation/computed-observer';
export {
  IDirtyChecker,
  DirtyCheckProperty,
  DirtyCheckSettings
} from './observation/dirty-checker';
export {
  IObjectObservationAdapter,
  IObserverLocator,
  ITargetObserverLocator,
  ITargetAccessorLocator,
  getCollectionObserver,
  ObserverLocator
} from './observation/observer-locator';
export {
  PrimitiveObserver
} from './observation/primitive-observer';
export {
  PropertyAccessor
} from './observation/property-accessor';
export {
  ProxyObserver
} from './observation/proxy-observer';
export {
  BindableObserver
} from './observation/bindable-observer';
export {
  SetterObserver
} from './observation/setter-observer';
export {
  ISignaler
} from './observation/signaler';
export {
  subscriberCollection,
  collectionSubscriberCollection,
  proxySubscriberCollection,
} from './observation/subscriber-collection';

export {
  bindingBehavior,
  BindingBehavior,
  BindingBehaviorDefinition,
  PartialBindingBehaviorDefinition,
  BindingBehaviorKind,
  BindingBehaviorDecorator,
  BindingBehaviorInstance,
  BindingBehaviorType,
} from './resources/binding-behavior';
export {
  BindingModeBehavior,
  OneTimeBindingBehavior,
  ToViewBindingBehavior,
  FromViewBindingBehavior,
  TwoWayBindingBehavior
} from './resources/binding-behaviors/binding-mode';
export {
  DebounceBindingBehavior
} from './resources/binding-behaviors/debounce';
export {
  SignalableBinding,
  SignalBindingBehavior
} from './resources/binding-behaviors/signals';
export {
  ThrottleBindingBehavior
} from './resources/binding-behaviors/throttle';

export {
  customAttribute,
  CustomAttributeDecorator,
  CustomAttribute,
  CustomAttributeDefinition,
  CustomAttributeKind,
  CustomAttributeType,
  PartialCustomAttributeDefinition,
  templateController,
} from './resources/custom-attribute';
export {
  FrequentMutations,
  InfrequentMutations,
  ObserveShallow,
} from './resources/custom-attributes/flags';
export {
  If,
  Else
} from './resources/custom-attributes/if';
export {
  Repeat
} from './resources/custom-attributes/repeat';
export {
  Replaceable
} from './resources/custom-attributes/replaceable';
export {
  With
} from './resources/custom-attributes/with';

export {
  containerless,
  customElement,
  CustomElementHost,
  CustomElement,
  CustomElementDecorator,
  CustomElementKind,
  CustomElementType,
  CustomElementDefinition,
  PartialCustomElementDefinition,
  IElementProjector,
  IProjectorLocator,
  useShadowDOM
} from './resources/custom-element';

export {
  ValueConverter,
  ValueConverterDefinition,
  PartialValueConverterDefinition,
  ValueConverterKind,
  ValueConverterDecorator,
  ValueConverterInstance,
  ValueConverterType,
  valueConverter,
} from './resources/value-converter';
export {
  ISanitizer,
  SanitizeValueConverter
} from './resources/value-converters/sanitize';
export {
  ViewValueConverter
} from './resources/value-converters/view';

export {
  Clock,
  IClock,
  IClockSettings,
  IScheduler,
  ITask,
  ITaskQueue,
  QueueTaskOptions,
  Task,
  TaskAbortError,
  TaskCallback,
  TaskQueue,
  TaskQueuePriority,
  TaskStatus,
  QueueTaskTargetOptions,
} from './scheduler';

export {
  bindable,
  PartialBindableDefinition,
  BindableDefinition,
  Bindable,
} from './templating/bindable';

export {
  PartialChildrenDefinition,
  ChildrenDefinition,
  Children,
  children,
  ChildrenObserver,
} from './templating/children';

// These exports are temporary until we have a proper way to unit test them
export {
  Controller,
} from './templating/controller';
export {
  ViewFactory,
  IViewLocator,
  ViewLocator,
  view,
  Views,
} from './templating/view';

export {
  Aurelia,
  IDOMInitializer,
  ISinglePageApp,
  CompositionRoot,
} from './aurelia';
export {
  IfRegistration,
  ElseRegistration,
  RepeatRegistration,
  ReplaceableRegistration,
  WithRegistration,

  SanitizeValueConverterRegistration,

  DebounceBindingBehaviorRegistration,
  OneTimeBindingBehaviorRegistration,
  ToViewBindingBehaviorRegistration,
  FromViewBindingBehaviorRegistration,
  SignalBindingBehaviorRegistration,
  ThrottleBindingBehaviorRegistration,
  TwoWayBindingBehaviorRegistration,

  RefBindingRendererRegistration,
  CallBindingRendererRegistration,
  CustomAttributeRendererRegistration,
  CustomElementRendererRegistration,
  InterpolationBindingRendererRegistration,
  IteratorBindingRendererRegistration,
  LetElementRendererRegistration,
  PropertyBindingRendererRegistration,
  SetPropertyRendererRegistration,
  TemplateControllerRendererRegistration,

  DefaultResources,
  IObserverLocatorRegistration,
  ILifecycleRegistration,
  IRendererRegistration,
  RuntimeConfiguration
} from './configuration';
export {
  AttributeInstruction,
  HooksDefinition,
  ICallBindingInstruction,
  IHydrateAttributeInstruction,
  IHydrateElementInstruction,
  IHydrateLetElementInstruction,
  IHydrateTemplateController,
  IInterpolationInstruction,
  IIteratorBindingInstruction,
  ILetBindingInstruction,
  InstructionRow,
  InstructionTypeName,
  IPropertyBindingInstruction,
  IRefBindingInstruction,
  ISetPropertyInstruction,
  isTargetedInstruction,
  ITargetedInstruction,
  NodeInstruction,
  TargetedInstruction,
  TargetedInstructionType,
  PartialCustomElementDefinitionParts,
  alias,
  registerAliases
} from './definitions';
export {
  DOM,
  INode,
  IRenderLocation,
  IDOM,
  NodeSequence,
  INodeSequence,
  INodeSequenceFactory
} from './dom';
export {
  BindingMode,
  BindingStrategy,
  ExpressionKind,
  LifecycleFlags,
  State
} from './flags';
export {
  CallBindingInstruction,
  FromViewBindingInstruction,
  HydrateAttributeInstruction,
  HydrateElementInstruction,
  HydrateTemplateController,
  InterpolationInstruction,
  IteratorBindingInstruction,
  LetBindingInstruction,
  LetElementInstruction,
  OneTimeBindingInstruction,
  RefBindingInstruction,
  SetPropertyInstruction,
  ToViewBindingInstruction,
  TwoWayBindingInstruction
} from './instructions';
export {
  ViewModelKind,
  IBinding,
  ILifecycle,
  IViewModel,
  IController,
  IViewCache,
  IViewFactory,
  MountStrategy,
} from './lifecycle';
export {
  RenderContext,
} from './templating/render-context';
export {
  PromiseOrTask,
  MaybePromiseOrTask,
  AggregateContinuationTask,
  TerminalTask,
  AggregateTerminalTask,
  ContinuationTask,
  ILifecycleTask,
  LifecycleTask,
  PromiseTask,
  TaskSlot,
  StartTask,
  IStartTask,
  IStartTaskManager,
  ProviderTask,
} from './lifecycle-task';
export {
  AccessorOrObserver,
  Collection,
  CollectionKind,
  DelegationStrategy,
  IAccessor,
  IBindingContext,
  IBindingTargetAccessor,
  IBindingTargetObserver,
  ICollectionChangeTracker,
  ICollectionObserver,
  ICollectionSubscriber,
  IndexMap,
  IObservable,
  IObservedArray,
  IObservedMap,
  IObservedSet,
  IOverrideContext,
  IPropertyChangeTracker,
  IPropertyObserver,
  IScope,
  ISubscribable,
  ISubscriberCollection,
  ObservedCollection,
  ObserversLookup,
  PropertyObserver,
  CollectionObserver,
  ICollectionSubscriberCollection,
  IProxyObserver,
  IProxy,
  IProxySubscribable,
  IProxySubscriber,
  IProxySubscriberCollection,
  ICollectionSubscribable,
  ISubscriber,
  isIndexMap,
  copyIndexMap,
  cloneIndexMap,
  createIndexMap,
} from './observation';
export {
<<<<<<< HEAD
=======
  instructionRenderer,
  ensureExpression,
  addComponent,
  addBinding,
  applyBindingBehavior,
} from './renderer';
export {
  CompiledTemplate,
  ChildrenObserver,
>>>>>>> b6742075
  IInstructionRenderer,
  IInstructionTypeClassifier,
  IRenderer,
  ITemplateCompiler,
  ViewCompileFlags,
  instructionRenderer,
  ensureExpression,
  addComponent,
  addBinding
} from './renderer';<|MERGE_RESOLUTION|>--- conflicted
+++ resolved
@@ -489,18 +489,7 @@
   createIndexMap,
 } from './observation';
 export {
-<<<<<<< HEAD
-=======
-  instructionRenderer,
-  ensureExpression,
-  addComponent,
-  addBinding,
   applyBindingBehavior,
-} from './renderer';
-export {
-  CompiledTemplate,
-  ChildrenObserver,
->>>>>>> b6742075
   IInstructionRenderer,
   IInstructionTypeClassifier,
   IRenderer,
