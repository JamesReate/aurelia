--- conflicted
+++ resolved
@@ -14,11 +14,7 @@
   setValueCore(value: Primitive | IIndexable, flags: LifecycleFlags): void;
 };
 
-<<<<<<< HEAD
-function setValue(this: BindingTargetAccessor, newValue: Primitive | IIndexable, flags: LifecycleFlags): Promise<void> {
-=======
-async function setValue(this: BindingTargetAccessor, newValue: Primitive | IIndexable, flags: BindingFlags): Promise<void> {
->>>>>>> ca6d56c2
+async function setValue(this: BindingTargetAccessor, newValue: Primitive | IIndexable, flags: LifecycleFlags): Promise<void> {
   const currentValue = this.currentValue;
   newValue = newValue === null || newValue === undefined ? this.defaultValue : newValue;
   if (currentValue !== newValue) {
