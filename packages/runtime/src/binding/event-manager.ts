--- conflicted
+++ resolved
@@ -1,37 +1,10 @@
 import { DI, IDisposable } from '@aurelia/kernel';
-<<<<<<< HEAD
 import { DOM } from '../dom';
 import { IEventListenerOrEventListenerObject, IEventTarget, IManagedEvent, INode } from '../dom.interfaces';
 
 //Note: path and deepPath are designed to handle v0 and v1 shadow dom specs respectively
-/*@internal*/
+/** @internal */
 export function findOriginalEventTarget(event: IManagedEvent): IEventTarget {
-=======
-import { DOM, INode } from '../dom';
-
-export interface IEventWithStandardPropagation extends Event {
-  propagationStopped?: boolean;
-  standardStopPropagation?: Event['stopPropagation'];
-}
-
-/** @internal */
-export type CompatibleEvent = {
-  target?: EventTarget;
-
-  // legacy
-  path?: EventTarget[];
-
-  // old composedPath
-  deepPath?(): EventTarget[];
-
-  // current spec
-  composedPath?(): EventTarget[];
-};
-
-//Note: path and deepPath are designed to handle v0 and v1 shadow dom specs respectively
-/** @internal */
-export function findOriginalEventTarget(event: Event & CompatibleEvent): EventTarget {
->>>>>>> 186d8659
   return (event.composedPath && event.composedPath()[0]) || (event.deepPath && event.deepPath()[0]) || (event.path && event.path[0]) || event.target;
 }
 
