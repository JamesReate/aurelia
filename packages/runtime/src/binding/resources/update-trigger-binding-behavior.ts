import { inject, Reporter } from '@aurelia/kernel';
import { IScope, LifecycleFlags } from '../../observation';
import { Binding } from '../binding';
import { bindingBehavior } from '../binding-behavior';
import { BindingMode } from '../binding-mode';
import { CheckedObserver, SelectValueObserver, ValueAttributeObserver } from '../element-observation';
import { EventSubscriber, IEventSubscriber } from '../event-manager';
import { IObserverLocator } from '../observer-locator';

export type UpdateTriggerableObserver = ((ValueAttributeObserver & Required<ValueAttributeObserver>) | (CheckedObserver & Required<CheckedObserver>) | (SelectValueObserver & Required<SelectValueObserver>)) & {
  originalHandler?: IEventSubscriber;
};

export type UpdateTriggerableBinding = Binding & {
  targetObserver: UpdateTriggerableObserver;
};

@bindingBehavior('updateTrigger')
@inject(IObserverLocator)
export class UpdateTriggerBindingBehavior {
  constructor(private observerLocator: IObserverLocator) {}

<<<<<<< HEAD
  public bind(flags: LifecycleFlags, scope: IScope, binding: UpdateTriggerableBinding, ...events: string[]) {
=======
  public bind(flags: BindingFlags, scope: IScope, binding: UpdateTriggerableBinding, ...events: string[]): void {
>>>>>>> ca6d56c2
    if (events.length === 0) {
      throw Reporter.error(9);
    }

    if (binding.mode !== BindingMode.twoWay && binding.mode !== BindingMode.fromView) {
      throw Reporter.error(10);
    }

    // ensure the binding's target observer has been set.
    const targetObserver = <UpdateTriggerableObserver>this.observerLocator.getObserver(binding.target, binding.targetProperty);
    if (!targetObserver.handler) {
      throw Reporter.error(10);
    }

    binding.targetObserver = targetObserver;

    // stash the original element subscribe function.
    targetObserver.originalHandler = binding.targetObserver.handler;

    // replace the element subscribe function with one that uses the correct events.
    targetObserver.handler = new EventSubscriber(events);
  }

<<<<<<< HEAD
  public unbind(flags: LifecycleFlags, scope: IScope, binding: UpdateTriggerableBinding) {
=======
  public unbind(flags: BindingFlags, scope: IScope, binding: UpdateTriggerableBinding): void {
>>>>>>> ca6d56c2
    // restore the state of the binding.
    binding.targetObserver.handler.dispose();
    binding.targetObserver.handler = binding.targetObserver.originalHandler;
    binding.targetObserver.originalHandler = null;
  }
}<|MERGE_RESOLUTION|>--- conflicted
+++ resolved
@@ -20,11 +20,7 @@
 export class UpdateTriggerBindingBehavior {
   constructor(private observerLocator: IObserverLocator) {}
 
-<<<<<<< HEAD
-  public bind(flags: LifecycleFlags, scope: IScope, binding: UpdateTriggerableBinding, ...events: string[]) {
-=======
-  public bind(flags: BindingFlags, scope: IScope, binding: UpdateTriggerableBinding, ...events: string[]): void {
->>>>>>> ca6d56c2
+  public bind(flags: LifecycleFlags, scope: IScope, binding: UpdateTriggerableBinding, ...events: string[]): void {
     if (events.length === 0) {
       throw Reporter.error(9);
     }
@@ -48,11 +44,7 @@
     targetObserver.handler = new EventSubscriber(events);
   }
 
-<<<<<<< HEAD
-  public unbind(flags: LifecycleFlags, scope: IScope, binding: UpdateTriggerableBinding) {
-=======
-  public unbind(flags: BindingFlags, scope: IScope, binding: UpdateTriggerableBinding): void {
->>>>>>> ca6d56c2
+  public unbind(flags: LifecycleFlags, scope: IScope, binding: UpdateTriggerableBinding): void {
     // restore the state of the binding.
     binding.targetObserver.handler.dispose();
     binding.targetObserver.handler = binding.targetObserver.originalHandler;
