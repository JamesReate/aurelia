{
  "name": "@aurelia/plugin-conventions",
  "version": "0.7.0-dev.202004022223",
  "main": "dist/umd/index.js",
  "module": "dist/esnext/index.js",
  "types": "dist/index.d.ts",
  "typings": "dist/index.d.ts",
  "license": "MIT",
  "homepage": "https://aurelia.io",
  "repository": {
    "type": "git",
    "url": "https://github.com/aurelia/aurelia"
  },
  "bugs": {
    "url": "https://github.com/aurelia/aurelia/issues"
  },
  "keywords": [
    "aurelia",
    "plugin-conventions"
  ],
  "files": [
    "dist",
    "src",
    "README.md",
    "CHANGELOG.md",
    "LICENSE"
  ],
  "scripts": {
    "lint": "eslint --cache --ext .js,.ts src/",
    "build": "tsc -b",
    "bundle": "ts-node -P ../../tsconfig.json ../../scripts/bundle.ts umd,esm,system plugin-conventions",
    "dev": "tsc -b -w"
  },
  "publishConfig": {
    "access": "public"
  },
  "dependencies": {
<<<<<<< HEAD
    "@aurelia/kernel": "0.7.0-dev.202004022223",
    "@aurelia/runtime": "0.7.0-dev.202004022223",
    "modify-code": "^1.0.1",
=======
    "@aurelia/kernel": "0.6.0",
    "@aurelia/runtime": "0.6.0",
    "modify-code": "^1.2.0",
>>>>>>> bd1daa92
    "parse5": "^5.1.1",
    "typescript": "^3.7.4"
  },
  "devDependencies": {
    "@types/node": "^12.12.21",
    "@types/parse5": "^5.0.2",
    "tslib": "^1.10.0"
  }
}<|MERGE_RESOLUTION|>--- conflicted
+++ resolved
@@ -35,15 +35,9 @@
     "access": "public"
   },
   "dependencies": {
-<<<<<<< HEAD
-    "@aurelia/kernel": "0.7.0-dev.202004022223",
-    "@aurelia/runtime": "0.7.0-dev.202004022223",
-    "modify-code": "^1.0.1",
-=======
     "@aurelia/kernel": "0.6.0",
     "@aurelia/runtime": "0.6.0",
     "modify-code": "^1.2.0",
->>>>>>> bd1daa92
     "parse5": "^5.1.1",
     "typescript": "^3.7.4"
   },
