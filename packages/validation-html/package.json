--- conflicted
+++ resolved
@@ -1,12 +1,7 @@
 {
   "name": "@aurelia/validation-html",
-<<<<<<< HEAD
-  "version": "0.8.0-dev.202011281715",
-  "main": "dist/umd/index.js",
-=======
   "version": "0.8.0",
   "main": "dist/esnext/index.js",
->>>>>>> 67b26e17
   "module": "dist/esnext/index.js",
   "types": "dist/index.d.ts",
   "typings": "dist/index.d.ts",
@@ -40,15 +35,6 @@
     "access": "public"
   },
   "dependencies": {
-<<<<<<< HEAD
-    "@aurelia/kernel": "0.8.0-dev.202011281715",
-    "@aurelia/metadata": "0.8.0-dev.202011281715",
-    "@aurelia/platform": "0.8.0-dev.202011281715",
-    "@aurelia/platform-browser": "0.8.0-dev.202011281715",
-    "@aurelia/runtime": "0.8.0-dev.202011281715",
-    "@aurelia/runtime-html": "0.8.0-dev.202011281715",
-    "@aurelia/validation": "0.8.0-dev.202011281715"
-=======
     "@aurelia/kernel": "0.8.0",
     "@aurelia/metadata": "0.8.0",
     "@aurelia/platform": "0.8.0",
@@ -56,7 +42,6 @@
     "@aurelia/runtime": "0.8.0",
     "@aurelia/runtime-html": "0.8.0",
     "@aurelia/validation": "0.8.0"
->>>>>>> 67b26e17
   },
   "devDependencies": {
     "typescript": "^4.0.3"
