{
  "name": "@aurelia/testing",
  "version": "0.7.0-dev.202004012037",
  "main": "dist/umd/index.js",
  "module": "dist/esnext/index.js",
  "types": "dist/index.d.ts",
  "typings": "dist/index.d.ts",
  "license": "MIT",
  "homepage": "https://aurelia.io",
  "repository": {
    "type": "git",
    "url": "https://github.com/aurelia/aurelia"
  },
  "bugs": {
    "url": "https://github.com/aurelia/aurelia/issues"
  },
  "keywords": [
    "aurelia",
    "testing"
  ],
  "files": [
    "dist",
    "src",
    "README.md",
    "CHANGELOG.md",
    "LICENSE"
  ],
  "scripts": {
    "lint": "eslint --cache --ext .js,.ts src/",
    "build": "tsc -b",
    "bundle": "ts-node -P ../../tsconfig.json ../../scripts/bundle.ts umd,esm,system testing",
    "dev": "tsc -b -w"
  },
  "publishConfig": {
    "access": "public"
  },
  "dependencies": {
<<<<<<< HEAD
    "@aurelia/aot": "0.7.0-dev.202004012037",
    "@aurelia/debug": "0.7.0-dev.202004012037",
    "@aurelia/dialog": "0.7.0-dev.202004012037",
    "@aurelia/fetch-client": "0.7.0-dev.202004012037",
    "@aurelia/jit-html-browser": "0.7.0-dev.202004012037",
    "@aurelia/jit-html-jsdom": "0.7.0-dev.202004012037",
    "@aurelia/jit-html": "0.7.0-dev.202004012037",
    "@aurelia/jit": "0.7.0-dev.202004012037",
    "@aurelia/kernel": "0.7.0-dev.202004012037",
    "@aurelia/router": "0.7.0-dev.202004012037",
    "@aurelia/runtime-html-browser": "0.7.0-dev.202004012037",
    "@aurelia/runtime-html-jsdom": "0.7.0-dev.202004012037",
    "@aurelia/runtime-html": "0.7.0-dev.202004012037",
    "@aurelia/runtime": "0.7.0-dev.202004012037",
    "@aurelia/store": "0.7.0-dev.202004012037",
    "@aurelia/validation": "0.7.0-dev.202004012037"
=======
    "@aurelia/aot": "0.6.0",
    "@aurelia/debug": "0.6.0",
    "@aurelia/dialog": "0.6.0",
    "@aurelia/fetch-client": "0.6.0",
    "@aurelia/jit-html-browser": "0.6.0",
    "@aurelia/jit-html-jsdom": "0.6.0",
    "@aurelia/jit-html": "0.6.0",
    "@aurelia/jit": "0.6.0",
    "@aurelia/kernel": "0.6.0",
    "@aurelia/router": "0.6.0",
    "@aurelia/runtime-html-browser": "0.6.0",
    "@aurelia/runtime-html-jsdom": "0.6.0",
    "@aurelia/runtime-html": "0.6.0",
    "@aurelia/runtime": "0.6.0",
    "@aurelia/scheduler": "0.6.0",
    "@aurelia/scheduler-dom": "0.6.0",
    "@aurelia/store": "0.6.0",
    "@aurelia/validation": "0.6.0"
>>>>>>> 7083d9dd
  },
  "devDependencies": {
    "@types/mocha": "^5.2.7",
    "@types/node": "^12.12.21",
    "jsdom": "^15.2.1",
    "mocha": "~6.1.4",
    "tslib": "^1.10.0",
    "typescript": "^3.7.4"
  }
}<|MERGE_RESOLUTION|>--- conflicted
+++ resolved
@@ -35,24 +35,6 @@
     "access": "public"
   },
   "dependencies": {
-<<<<<<< HEAD
-    "@aurelia/aot": "0.7.0-dev.202004012037",
-    "@aurelia/debug": "0.7.0-dev.202004012037",
-    "@aurelia/dialog": "0.7.0-dev.202004012037",
-    "@aurelia/fetch-client": "0.7.0-dev.202004012037",
-    "@aurelia/jit-html-browser": "0.7.0-dev.202004012037",
-    "@aurelia/jit-html-jsdom": "0.7.0-dev.202004012037",
-    "@aurelia/jit-html": "0.7.0-dev.202004012037",
-    "@aurelia/jit": "0.7.0-dev.202004012037",
-    "@aurelia/kernel": "0.7.0-dev.202004012037",
-    "@aurelia/router": "0.7.0-dev.202004012037",
-    "@aurelia/runtime-html-browser": "0.7.0-dev.202004012037",
-    "@aurelia/runtime-html-jsdom": "0.7.0-dev.202004012037",
-    "@aurelia/runtime-html": "0.7.0-dev.202004012037",
-    "@aurelia/runtime": "0.7.0-dev.202004012037",
-    "@aurelia/store": "0.7.0-dev.202004012037",
-    "@aurelia/validation": "0.7.0-dev.202004012037"
-=======
     "@aurelia/aot": "0.6.0",
     "@aurelia/debug": "0.6.0",
     "@aurelia/dialog": "0.6.0",
@@ -71,7 +53,6 @@
     "@aurelia/scheduler-dom": "0.6.0",
     "@aurelia/store": "0.6.0",
     "@aurelia/validation": "0.6.0"
->>>>>>> 7083d9dd
   },
   "devDependencies": {
     "@types/mocha": "^5.2.7",
