{
  "name": "@aurelia/router",
  "version": "0.7.0",
  "main": "dist/esnext/index.js",
  "module": "dist/esnext/index.js",
  "types": "dist/index.d.ts",
  "typings": "dist/index.d.ts",
  "license": "MIT",
  "homepage": "https://aurelia.io",
  "repository": {
    "type": "git",
    "url": "https://github.com/aurelia/aurelia"
  },
  "bugs": {
    "url": "https://github.com/aurelia/aurelia/issues"
  },
  "keywords": [
    "aurelia",
    "router"
  ],
  "files": [
    "dist",
    "src",
    "README.md",
    "CHANGELOG.md",
    "LICENSE"
  ],
  "scripts": {
    "lint": "eslint --cache --ext .js,.ts src/",
    "build": "tsc -b",
    "dev": "tsc -b -w"
  },
  "publishConfig": {
    "access": "public"
  },
  "dependencies": {
<<<<<<< HEAD
    "@aurelia/kernel": "0.6.0",
    "@aurelia/metadata": "0.6.0",
    "@aurelia/route-recognizer": "0.6.0",
    "@aurelia/runtime": "0.6.0",
    "@aurelia/runtime-html": "0.6.0",
    "@aurelia/scheduler": "0.6.0"
=======
    "@aurelia/kernel": "0.7.0",
    "@aurelia/metadata": "0.7.0",
    "@aurelia/route-recognizer": "0.7.0",
    "@aurelia/runtime-html": "0.7.0",
    "@aurelia/runtime": "0.7.0",
    "@aurelia/scheduler": "0.7.0"
>>>>>>> 4e329c5a
  },
  "devDependencies": {
    "typescript": "^3.8.3"
  }
}<|MERGE_RESOLUTION|>--- conflicted
+++ resolved
@@ -34,21 +34,12 @@
     "access": "public"
   },
   "dependencies": {
-<<<<<<< HEAD
-    "@aurelia/kernel": "0.6.0",
-    "@aurelia/metadata": "0.6.0",
-    "@aurelia/route-recognizer": "0.6.0",
-    "@aurelia/runtime": "0.6.0",
-    "@aurelia/runtime-html": "0.6.0",
-    "@aurelia/scheduler": "0.6.0"
-=======
     "@aurelia/kernel": "0.7.0",
     "@aurelia/metadata": "0.7.0",
     "@aurelia/route-recognizer": "0.7.0",
     "@aurelia/runtime-html": "0.7.0",
     "@aurelia/runtime": "0.7.0",
     "@aurelia/scheduler": "0.7.0"
->>>>>>> 4e329c5a
   },
   "devDependencies": {
     "typescript": "^3.8.3"
