--- conflicted
+++ resolved
@@ -19,7 +19,6 @@
   object = 'object',
 }
 
-<<<<<<< HEAD
 export class ViewportInstructionCollection extends Array<ViewportInstruction> {
   private currentIndex: number = -1;
 
@@ -45,11 +44,9 @@
   }
 }
 
-=======
 /**
  * Public API - The viewport instructions are the core of the router's navigations
  */
->>>>>>> 3aeb56e4
 export class ViewportInstruction {
   public componentName: string | null = null;
   public componentType: RouteableComponentType | null = null;
