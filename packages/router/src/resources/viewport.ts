import { IContainer } from '@aurelia/kernel';
import {
  bindable,
  INode,
  LifecycleFlags,
  customElement,
<<<<<<< HEAD
  CustomElement,
=======
  ICustomElementController,
>>>>>>> 96dc3a36
} from '@aurelia/runtime';
import { IRouter } from '../router';
import { IViewportOptions, Viewport } from '../viewport';
import { IContainer } from '@aurelia/kernel';

export const ParentViewport = CustomElement.createInjectable();

@customElement({
  name: 'au-viewport',
  injectable: ParentViewport
})
export class ViewportCustomElement {
  @bindable public name: string = 'default';
  @bindable public usedBy: string = '';
  @bindable public default: string = '';
  @bindable public fallback: string = '';
  @bindable public noScope: boolean = false;
  @bindable public noLink: boolean = false;
  @bindable public noHistory: boolean = false;
  @bindable public stateful: boolean = false;

  public viewport: Viewport | null = null;

  public $controller!: ICustomElementController; // This is set by the controller after this instance is constructed

  private readonly element: Element;

  private isBound: boolean = false;

  public constructor(
    @IRouter private readonly router: IRouter,
    @INode element: INode,
    @IContainer private container: IContainer,
    @ParentViewport private readonly parentViewport: ViewportCustomElement,
  ) {
    this.element = element as HTMLElement;
    // console.log('>>> Viewport container', container);
    // console.log('Viewport constructor', this.getAttribute('name', this.name), this.container, this.parentViewport, CustomElement.for(this.element), this);
    // if (this.router.rootScope !== null && this.viewport === null) {
    //   this.connect();
    // }
  }

  // public render(flags: LifecycleFlags, host: INode, parts: Record<string, CustomElementDefinition>, parentContext: IRenderContext | null): void {
  //   // console.log('render', this);
  //   // const Type: any = this.constructor as CustomElementType;
  //   // if (!parentContext) {
  //   //   parentContext = this.$controller.context as IRenderContext;
  //   // }
  //   // const dom = parentContext.get(IDOM);
  //   // const template = parentContext.get(IRenderingEngine).getElementTemplate(dom, Type.description, parentContext, Type) as ITemplate;
  //   // // (template as Writable<ITemplate>).renderContext = new RenderContext(dom, parentContext, Type.description.dependencies, Type);
  //   // template.render(this, host, parts);
  //   // this.connect();
  // }

  public creating(controller: any) {
    this.container = controller.context.container;
    // console.log('Viewport creating', this.getAttribute('name', this.name), this.container, this.parentViewport, controller, this);
    // this.connect();
  }
  public created() {
    // console.log('Viewport created', this.getAttribute('name', this.name), this.container, this.parentViewport, CustomElement.for(this.element), this);
    // console.log('Viewport created', this);
    // if (this.router.rootScope !== null && this.viewport === null) {
    //   this.connect();
    // }
    // this.router.setClosestViewport(this);
  }
  // public created(...rest): void {
  //   console.log('Created', rest);
  //   const booleanAttributes = {
  //     'scope': 'scope',
  //     'no-link': 'noLink',
  //     'no-history': 'noHistory',
  //   };
  //   const valueAttributes = {
  //     'used-by': 'usedBy',
  //     'default': 'default',
  //   };
  //   const name = this.element.hasAttribute('name') ? this.element.getAttribute('name') : 'default';
  //   const options: IViewportOptions = {};
  //   for (const attribute in booleanAttributes) {
  //     if (this.element.hasAttribute[attribute]) {
  //       options[booleanAttributes[attribute]] = true;
  //     }
  //   }
  //   for (const attribute in valueAttributes) {
  //     if (this.element.hasAttribute(attribute)) {
  //       const value = this.element.getAttribute(attribute);
  //       if (value && value.length) {
  //         options[valueAttributes[attribute]] = value;
  //       }
  //     }
  //   }
  //   this.viewport = this.router.addViewport(name, this.element, (this as any).$context.get(IContainer), options);
  // }
<<<<<<< HEAD
  public bound(): void {
    // this.connect();
  }
  public unbound(): void {
    this.isBound = false;
  }

  // public attached(): void {
  //   if (this.viewport) {
  //     this.viewport.clearTaggedNodes();
  //   }
  // }
=======
  public afterBind(): void {
    this.connect();
  }
  public afterUnbind(): void {
    this.disconnect();
  }

  public afterAttach(): void {
    if (this.viewport) {
      this.viewport.clearTaggedNodes();
    }
  }
>>>>>>> 96dc3a36

  public connect(): void {
    if (this.router.rootScope === null) {
      return;
    }
    const name: string = this.getAttribute('name', this.name) as string;
    let value: string | boolean | undefined = this.getAttribute('no-scope', this.noScope);
    const options: IViewportOptions = { scope: value === void 0 || !value ? true : false };
    value = this.getAttribute('used-by', this.usedBy);
    if (value !== void 0) {
      options.usedBy = value as string;
    }
    value = this.getAttribute('default', this.default);
    if (value !== void 0) {
      options.default = value as string;
    }
    value = this.getAttribute('fallback', this.fallback);
    if (value !== void 0) {
      options.fallback = value as string;
    }
    value = this.getAttribute('no-link', this.noLink, true);
    if (value !== void 0) {
      options.noLink = value as boolean;
    }
    value = this.getAttribute('no-history', this.noHistory, true);
    if (value !== void 0) {
      options.noHistory = value as boolean;
    }
    value = this.getAttribute('stateful', this.stateful, true);
    if (value !== void 0) {
      options.stateful = value as boolean;
    }
<<<<<<< HEAD
    // if (this.usedBy && this.usedBy.length) {
    //   options.usedBy = this.usedBy;
    // }
    // if (this.default && this.default.length) {
    //   options.default = this.default;
    // }
    // if (this.fallback && this.fallback.length) {
    //   options.fallback = this.fallback;
    // }
    // if (this.element.hasAttribute('no-link')) {
    //   options.noLink = true;
    // }
    // if (this.element.hasAttribute('no-history')) {
    //   options.noHistory = true;
    // }
    // if (this.element.hasAttribute('stateful')) {
    //   options.stateful = true;
    // }
    this.viewport = this.router.connectViewport(this.viewport, this.container, name, this.element, options);
  }
  public disconnect(): void {
    if (this.viewport) {
      this.router.disconnectViewport(this.viewport, this.container, this.element);
=======
    this.viewport = this.router.connectViewport(this.name, this.element, this.$controller.context as IContainer, options);
  }
  public disconnect(): void {
    if (this.viewport) {
      this.router.disconnectViewport(this.viewport, this.element, this.$controller.context as IContainer);
>>>>>>> 96dc3a36
    }
    this.viewport = null;
  }

<<<<<<< HEAD
  public binding(flags: LifecycleFlags): void {
    this.isBound = true;
    this.connect();
=======
  public beforeBind(flags: LifecycleFlags): void {
>>>>>>> 96dc3a36
    if (this.viewport) {
      this.viewport.beforeBind(flags);
    }
  }

  public beforeAttach(flags: LifecycleFlags): Promise<void> {
    if (this.viewport) {
      return this.viewport.beforeAttach(flags);
    }
    return Promise.resolve();
  }

  public beforeDetach(flags: LifecycleFlags): Promise<void> {
    if (this.viewport) {
      return this.viewport.beforeDetach(flags);
    }
    return Promise.resolve();
  }

  public async beforeUnbind(flags: LifecycleFlags): Promise<void> {
    if (this.viewport) {
<<<<<<< HEAD
      await this.viewport.unbinding(flags);
      this.disconnect();
    }
  }

  private getAttribute(key: string, value: string | boolean, checkExists: boolean = false): string | boolean | undefined {
    const result: Record<string, string | boolean> = {};
    if (this.isBound) {
      return value;
    } else {
      if (this.element.hasAttribute(key)) {
        if (checkExists) {
          return true;
        } else {
          value = this.element.getAttribute(key) as string;
          if (value.length > 0) {
            return value;
          }
        }
      }
=======
      await this.viewport.beforeUnbind(flags);
>>>>>>> 96dc3a36
    }
    return void 0;
  }
}<|MERGE_RESOLUTION|>--- conflicted
+++ resolved
@@ -4,15 +4,13 @@
   INode,
   LifecycleFlags,
   customElement,
-<<<<<<< HEAD
   CustomElement,
-=======
+  ICompiledCustomElementController,
+  ICustomElementViewModel,
   ICustomElementController,
->>>>>>> 96dc3a36
 } from '@aurelia/runtime';
 import { IRouter } from '../router';
 import { IViewportOptions, Viewport } from '../viewport';
-import { IContainer } from '@aurelia/kernel';
 
 export const ParentViewport = CustomElement.createInjectable();
 
@@ -20,7 +18,7 @@
   name: 'au-viewport',
   injectable: ParentViewport
 })
-export class ViewportCustomElement {
+export class ViewportCustomElement implements ICustomElementViewModel<Element> {
   @bindable public name: string = 'default';
   @bindable public usedBy: string = '';
   @bindable public default: string = '';
@@ -32,7 +30,7 @@
 
   public viewport: Viewport | null = null;
 
-  public $controller!: ICustomElementController; // This is set by the controller after this instance is constructed
+  public readonly $controller!: ICustomElementController<Element, this>;
 
   private readonly element: Element;
 
@@ -65,8 +63,8 @@
   //   // this.connect();
   // }
 
-  public creating(controller: any) {
-    this.container = controller.context.container;
+  public afterCompile(controller: ICompiledCustomElementController) {
+    this.container = controller.context;
     // console.log('Viewport creating', this.getAttribute('name', this.name), this.container, this.parentViewport, controller, this);
     // this.connect();
   }
@@ -106,11 +104,10 @@
   //   }
   //   this.viewport = this.router.addViewport(name, this.element, (this as any).$context.get(IContainer), options);
   // }
-<<<<<<< HEAD
-  public bound(): void {
+  public afterBind(): void {
     // this.connect();
   }
-  public unbound(): void {
+  public afterUnbind(): void {
     this.isBound = false;
   }
 
@@ -119,20 +116,6 @@
   //     this.viewport.clearTaggedNodes();
   //   }
   // }
-=======
-  public afterBind(): void {
-    this.connect();
-  }
-  public afterUnbind(): void {
-    this.disconnect();
-  }
-
-  public afterAttach(): void {
-    if (this.viewport) {
-      this.viewport.clearTaggedNodes();
-    }
-  }
->>>>>>> 96dc3a36
 
   public connect(): void {
     if (this.router.rootScope === null) {
@@ -165,7 +148,6 @@
     if (value !== void 0) {
       options.stateful = value as boolean;
     }
-<<<<<<< HEAD
     // if (this.usedBy && this.usedBy.length) {
     //   options.usedBy = this.usedBy;
     // }
@@ -189,24 +171,13 @@
   public disconnect(): void {
     if (this.viewport) {
       this.router.disconnectViewport(this.viewport, this.container, this.element);
-=======
-    this.viewport = this.router.connectViewport(this.name, this.element, this.$controller.context as IContainer, options);
-  }
-  public disconnect(): void {
-    if (this.viewport) {
-      this.router.disconnectViewport(this.viewport, this.element, this.$controller.context as IContainer);
->>>>>>> 96dc3a36
     }
     this.viewport = null;
   }
 
-<<<<<<< HEAD
-  public binding(flags: LifecycleFlags): void {
+  public beforeBind(flags: LifecycleFlags): void {
     this.isBound = true;
     this.connect();
-=======
-  public beforeBind(flags: LifecycleFlags): void {
->>>>>>> 96dc3a36
     if (this.viewport) {
       this.viewport.beforeBind(flags);
     }
@@ -228,8 +199,7 @@
 
   public async beforeUnbind(flags: LifecycleFlags): Promise<void> {
     if (this.viewport) {
-<<<<<<< HEAD
-      await this.viewport.unbinding(flags);
+      await this.viewport.beforeUnbind(flags);
       this.disconnect();
     }
   }
@@ -249,9 +219,6 @@
           }
         }
       }
-=======
-      await this.viewport.beforeUnbind(flags);
->>>>>>> 96dc3a36
     }
     return void 0;
   }
