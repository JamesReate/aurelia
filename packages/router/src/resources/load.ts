<<<<<<< HEAD
import { IDisposable } from '@aurelia/kernel';
import { customAttribute, bindable, BindingMode, ICustomAttributeViewModel, IEventDelegator, IEventTarget, INode } from '@aurelia/runtime-html';

import { IRouter } from '../router';
import { ILinkHandler } from '../link-handler';
import { IRouterEvents } from '../router-events';
import { IRouteContext } from '../route-context';
import { NavigationInstruction } from '../instructions';
=======
import { customAttribute, INode, bindable, BindingMode, IObserverLocator, LifecycleFlags, CustomAttribute, ICustomAttributeController, ICustomAttributeViewModel } from '@aurelia/runtime-html';
import { IRouter } from '../router.js';
import { NavigationInstructionResolver } from '../type-resolvers.js';
>>>>>>> 724b8b44

@customAttribute('load')
export class LoadCustomAttribute implements ICustomAttributeViewModel {
  @bindable({ mode: BindingMode.toView })
  public value: unknown;

  private eventListener: IDisposable | null = null;
  private navigationEndListener: IDisposable | null = null;
  private hasHref: boolean | null = null;

  private readonly activeClass: string = 'load-active';
  public constructor(
    @IEventTarget private readonly target: IEventTarget,
    @INode private readonly el: INode<HTMLElement>,
    @IRouter private readonly router: IRouter,
    @ILinkHandler private readonly linkHandler: ILinkHandler,
    @IRouterEvents private readonly events: IRouterEvents,
    @IEventDelegator private readonly delegator: IEventDelegator,
    @IRouteContext private readonly context: IRouteContext,
  ) {}

  public binding(): void {
    this.eventListener = this.delegator.addEventListener(this.target, this.el, 'click', this.linkHandler.onClick as EventListener);

    this.updateValue();

    this.navigationEndListener = this.events.subscribe('au:router:navigation-end', _e => {
      // TODO: Use router configuration for class name and update target
      if (this.router.isActive(this.value as NavigationInstruction, this.context)) {
        this.el.classList.add(this.activeClass);
      } else {
        this.el.classList.remove(this.activeClass);
      }
    });
  }

  public unbinding(): void {
    this.eventListener?.dispose();
    this.navigationEndListener?.dispose();
  }

  public valueChanged(): void {
    this.updateValue();
  }

  private updateValue(): void {
    if (this.hasHref === null) {
      this.hasHref = this.el.hasAttribute('href');
    }
    if (!this.hasHref) {
      // TODO: Figure out a better value here for non-strings (using InstructionResolver?)
      const value = typeof this.value === 'string' ? this.value : JSON.stringify(this.value);
      this.el.setAttribute('href', value);
    }
  }
}<|MERGE_RESOLUTION|>--- conflicted
+++ resolved
@@ -1,17 +1,11 @@
-<<<<<<< HEAD
 import { IDisposable } from '@aurelia/kernel';
 import { customAttribute, bindable, BindingMode, ICustomAttributeViewModel, IEventDelegator, IEventTarget, INode } from '@aurelia/runtime-html';
 
-import { IRouter } from '../router';
-import { ILinkHandler } from '../link-handler';
-import { IRouterEvents } from '../router-events';
-import { IRouteContext } from '../route-context';
-import { NavigationInstruction } from '../instructions';
-=======
-import { customAttribute, INode, bindable, BindingMode, IObserverLocator, LifecycleFlags, CustomAttribute, ICustomAttributeController, ICustomAttributeViewModel } from '@aurelia/runtime-html';
 import { IRouter } from '../router.js';
-import { NavigationInstructionResolver } from '../type-resolvers.js';
->>>>>>> 724b8b44
+import { ILinkHandler } from '../link-handler.js';
+import { IRouterEvents } from '../router-events.js';
+import { IRouteContext } from '../route-context.js';
+import { NavigationInstruction } from '../instructions.js';
 
 @customAttribute('load')
 export class LoadCustomAttribute implements ICustomAttributeViewModel {
