/* eslint-disable max-lines-per-function */
/* eslint-disable @typescript-eslint/restrict-template-expressions */
import { IContainer, ILogger, isObject, DI, IDisposable, onResolve } from '@aurelia/kernel';
import { CustomElementDefinition, ICompiledRenderContext, IPlatform, PartialCustomElementDefinition } from '@aurelia/runtime-html';

import { IRouteContext, RouteContext } from './route-context.js';
import { IRouterEvents, NavigationStartEvent, NavigationEndEvent, NavigationCancelEvent } from './router-events.js';
import { ILocationManager } from './location-manager.js';
import { RouteType } from './route.js';
import { IRouteViewModel } from './component-agent.js';
import { RouteTree, RouteNode, RouteTreeCompiler } from './route-tree.js';
import { IViewportInstruction, NavigationInstruction, RouteContextLike, ViewportInstructionTree, Params } from './instructions.js';
import { Batch, mergeDistinct, UnwrapPromise } from './util.js';
import { RouteDefinition } from './route-definition.js';
import { ViewportAgent } from './viewport-agent.js';

export const AuNavId = 'au-nav-id' as const;
export type AuNavId = typeof AuNavId;

export type ManagedState = {
  [k: string]: unknown;
  [AuNavId]: number;
};

export function isManagedState(state: {} | null): state is ManagedState {
  return isObject(state) && Object.prototype.hasOwnProperty.call(state, AuNavId) === true;
}
export function toManagedState(state: {} | null, navId: number): ManagedState {
  return { ...state, [AuNavId]: navId };
}

<<<<<<< HEAD
export type RoutingMode = 'configured-only' | 'configured-first';
export type SwapStrategy = 'sequential-add-first' | 'sequential-remove-first' | 'parallel-remove-first';
export type ResolutionMode = 'static' | 'dynamic';
export type QueryParamsStrategy = 'overwrite' | 'preserve' | 'merge';
export type FragmentStrategy = 'overwrite' | 'preserve';
export type HistoryStrategy = 'none' | 'replace' | 'push';
export type SameUrlStrategy = 'ignore' | 'reload';
export type ValueOrFunc<T extends string> = T | ((instructions: ViewportInstructionTree) => T);
function valueOrFuncToValue<T extends string>(instructions: ViewportInstructionTree, valueOrFunc: ValueOrFunc<T>): T {
  if (typeof valueOrFunc === 'function') {
    return valueOrFunc(instructions);
  }
  return valueOrFunc;
}
=======
// export type SwapStrategy = 'add-first-sequential' | 'add-first-parallel' | 'remove-first-sequential' | 'remove-first-parallel';
// export type RoutingHookIntegration = 'integrated' | 'separate';

// /**
//  * Public API
//  */
// export interface IRouterActivateOptions extends Omit<Partial<IRouterOptions>, 'title'> {
//   title?: string | IRouterTitle;
// }

// /**
//  * Public API
//  */
// export interface IRouterOptions extends INavigatorOptions {
//   separators?: IRouteSeparators;
//   useUrlFragmentHash: boolean;
//   useHref: boolean;
//   statefulHistoryLength: number;
//   useDirectRoutes: boolean;
//   useConfiguredRoutes: boolean;
//   additiveInstructionDefault: boolean;
//   title: ITitleConfiguration;
//   hooks?: IHookDefinition[];
//   reportCallback?(instruction: Navigation): void;

//   navigationSyncStates: NavigationState[];
//   swapStrategy: SwapStrategy;
//   routingHookIntegration: RoutingHookIntegration;
// }

// /**
//  * Public API
//  */
// export interface IRouterTitle extends Partial<ITitleConfiguration> { }

// /**
//  * Public API
//  */
// export interface ITitleConfiguration {
//   appTitle: string;
//   appTitleSeparator: string;
//   componentTitleOrder: 'top-down' | 'bottom-up';
//   componentTitleSeparator: string;
//   useComponentNames: boolean;
//   componentPrefix: string;
//   transformTitle?: (title: string, instruction: string | ViewportInstruction | FoundRoute) => string;
// }

/**
 * Public API
 */
export const IRouter = DI.createInterface<IRouter>('IRouter', x => x.singleton(Router));

export interface IRouter extends Router { }

class ClosestViewportCustomElement { }
/**
 * @internal
 */
class ClosestScope { }

export class Router implements IRouter {
  public static readonly inject: readonly Key[] = [IContainer, Navigator, BrowserViewerStore, LinkHandler, InstructionResolver, HookManager, RouterOptions];

  public rootScope: ViewportScope | null = null;

  /**
   * @internal
   */
  // public hookManager: HookManager;

  /**
   * @internal
   */
  public navs: Record<string, Nav> = {};
  /**
   * Public API
   */
  public activeComponents: ViewportInstruction[] = [];
  /**
   * Public API
   */
  public activeRoute?: IRoute;
>>>>>>> e20d7391

export interface IRouterOptions extends Partial<RouterOptions> { }
export class RouterOptions {
  public static get DEFAULT(): RouterOptions { return RouterOptions.create({}); }

  protected constructor(
    public readonly useUrlFragmentHash: boolean,
    public readonly useHref: boolean,
    public readonly statefulHistoryLength: number,
    /**
     * The operating mode of the router that determines how components are resolved based on a url.
     *
     * - `configured-only`: only match the url against configured routes.
     * - `configured-first`: first tries to resolve by configured routes, then by component name from available dependencies. (default)
     * - A function that returns one of the 2 above values based on the navigation.
     *
     * Default: `configured-first`
     */
    public readonly routingMode: ValueOrFunc<RoutingMode>,
    public readonly swapStrategy: SwapStrategy,
    public readonly resolutionMode: ResolutionMode,
    /**
     * The strategy to use for determining the query parameters when both the previous and the new url has a query string.
     *
     * - `overwrite`: uses the query params of the new url. (default)
     * - `preserve`: uses the query params of the previous url.
     * - `merge`: uses the query params of both the previous and the new url. When a param name exists in both, the value from the new url is used.
     * - A function that returns one of the 3 above values based on the navigation.
     *
     * Default: `overwrite`
     */
    public readonly queryParamsStrategy: ValueOrFunc<QueryParamsStrategy>,
    /**
     * The strategy to use for determining the fragment (value that comes after `#`) when both the previous and the new url have one.
     *
     * - `overwrite`: uses the fragment of the new url. (default)
     * - `preserve`: uses the fragment of the previous url.
     * - A function that returns one of the 2 above values based on the navigation.
     *
     * Default: `overwrite`
     */
    public readonly fragmentStrategy: ValueOrFunc<FragmentStrategy>,
    /**
     * The strategy to use for interacting with the browser's `history` object (if applicable).
     *
     * - `none`: do not interact with the `history` object at all.
     * - `replace`: replace the current state in history
     * - `push`: push a new state onto the history (default)
     * - A function that returns one of the 3 above values based on the navigation.
     *
     * Default: `push`
     */
    public readonly historyStrategy: ValueOrFunc<HistoryStrategy>,
    /**
     * The strategy to use for when navigating to the same URL.
     *
     * - `ignore`: do nothing (default).
     * - `reload`: reload the current URL, effectively performing a refresh.
     * - A function that returns one of the 2 above values based on the navigation.
     *
     * Default: `ignore`
     */
    public readonly sameUrlStrategy: ValueOrFunc<SameUrlStrategy>,
  ) { }

  public static create(input: IRouterOptions): RouterOptions {
    return new RouterOptions(
      input.useUrlFragmentHash ?? false,
      input.useHref ?? true,
      input.statefulHistoryLength ?? 0,
      input.routingMode ?? 'configured-first',
      input.swapStrategy ?? 'sequential-add-first',
      input.resolutionMode ?? 'dynamic',
      input.queryParamsStrategy ?? 'overwrite',
      input.fragmentStrategy ?? 'overwrite',
      input.historyStrategy ?? 'push',
      input.sameUrlStrategy ?? 'ignore',
    );
  }
  /** @internal */
  public getRoutingMode(instructions: ViewportInstructionTree): RoutingMode {
    return valueOrFuncToValue(instructions, this.routingMode);
  }
  /** @internal */
  public getQueryParamsStrategy(instructions: ViewportInstructionTree): QueryParamsStrategy {
    return valueOrFuncToValue(instructions, this.queryParamsStrategy);
  }
  /** @internal */
  public getFragmentStrategy(instructions: ViewportInstructionTree): FragmentStrategy {
    return valueOrFuncToValue(instructions, this.fragmentStrategy);
  }
  /** @internal */
  public getHistoryStrategy(instructions: ViewportInstructionTree): HistoryStrategy {
    return valueOrFuncToValue(instructions, this.historyStrategy);
  }
  /** @internal */
  public getSameUrlStrategy(instructions: ViewportInstructionTree): SameUrlStrategy {
    return valueOrFuncToValue(instructions, this.sameUrlStrategy);
  }

  protected stringifyProperties(): string {
    return ([
      ['routingMode', 'mode'],
      ['swapStrategy', 'swap'],
      ['resolutionMode', 'resolution'],
      ['queryParamsStrategy', 'queryParams'],
      ['fragmentStrategy', 'fragment'],
      ['historyStrategy', 'history'],
      ['sameUrlStrategy', 'sameUrl'],
    ] as const).map(([key, name]) => {
      const value = this[key];
      return `${name}:${typeof value === 'function' ? value : `'${value}'`}`;
    }).join(',');
  }

<<<<<<< HEAD
  public toString(): string {
    return `RO(${this.stringifyProperties()})`;
  }
}

export interface INavigationOptions extends Partial<NavigationOptions> { }
export class NavigationOptions extends RouterOptions {
  public static get DEFAULT(): NavigationOptions { return NavigationOptions.create({}); }

  private constructor(
    routerOptions: RouterOptions,
    public readonly title: string | null,
    public readonly append: boolean,
    /**
     * Specify a context to use for relative navigation.
     *
     * - `null` (or empty): navigate relative to the root (absolute navigation)
     * - `IRouteContext`: navigate relative to specifically this RouteContext (advanced users).
     * - `HTMLElement`: navigate relative to the routeable component (page) that directly or indirectly contains this element.
     * - `ICustomElementViewModel` (the `this` object when working from inside a view model): navigate relative to this component (if it was loaded as a route), or the routeable component (page) directly or indirectly containing it.
     * - `ICustomElementController`: same as `ICustomElementViewModel`, but using the controller object instead of the view model object (advanced users).
     */
    public readonly context: RouteContextLike | null,
    /**
     * Specify an object to be serialized to a query string, and then set to the query string of the new URL.
     */
    public readonly queryParams: Params | null,
    /**
     * Specify the hash fragment for the new URL.
     */
    public readonly fragment: string,
    /**
     * Specify any kind of state to be stored together with the history entry for this navigation.
     */
    public readonly state: Params | null,
  ) {
    super(
      routerOptions.useUrlFragmentHash,
      routerOptions.useHref,
      routerOptions.statefulHistoryLength,
      routerOptions.routingMode,
      routerOptions.swapStrategy,
      routerOptions.resolutionMode,
      routerOptions.queryParamsStrategy,
      routerOptions.fragmentStrategy,
      routerOptions.historyStrategy,
      routerOptions.sameUrlStrategy,
    );
=======
  /**
   * @internal
   */
  // TODO: use @bound and improve name (eslint-disable is temp)
  public linkCallback = (info: AnchorEventInfo): void => {
    let instruction = info.instruction || '';
    if (typeof instruction === 'string' && instruction.startsWith('#')) {
      instruction = instruction.slice(1);
      // '#' === '/' === '#/'
      if (!instruction.startsWith('/')) {
        instruction = "/" + instruction;
      }
    }
    // Adds to Navigator's Queue, which makes sure it's serial
    this.load(instruction, { origin: info.anchor! }).catch(error => { throw error; });
  };

  /**
   * @internal
   */
  // TODO: use @bound and improve name (eslint-disable is temp)
  public navigatorCallback = (instruction: Navigation): void => {
    // Instructions extracted from queue, one at a time
    this.processNavigations(instruction).catch(error => { throw error; });
  };

  /**
   * @internal
   */
  // TODO: use @bound and improve name (eslint-disable is temp)
  public navigatorSerializeCallback = async (entry: IStoredNavigatorEntry, preservedEntries: IStoredNavigatorEntry[]): Promise<IStoredNavigatorEntry> => {
    let excludeComponents = [];
    for (const preservedEntry of preservedEntries) {
      if (typeof preservedEntry.instruction !== 'string') {
        excludeComponents.push(...this.instructionResolver.flattenViewportInstructions(preservedEntry.instruction)
          .filter(instruction => instruction.viewport !== null)
          .map(instruction => instruction.componentInstance));
      }
      if (typeof preservedEntry.fullStateInstruction !== 'string') {
        excludeComponents.push(...this.instructionResolver.flattenViewportInstructions(preservedEntry.fullStateInstruction)
          .filter(instruction => instruction.viewport !== null)
          .map(instruction => instruction.componentInstance));
      }
    }
    excludeComponents = excludeComponents.filter(
      (component, i, arr) => component !== null && arr.indexOf(component) === i
    ) as IRouteableComponent[];

    const serialized: IStoredNavigatorEntry = { ...entry };
    let instructions = [];
    if (serialized.fullStateInstruction && typeof serialized.fullStateInstruction !== 'string') {
      instructions.push(...serialized.fullStateInstruction);
      serialized.fullStateInstruction = this.instructionResolver.stringifyViewportInstructions(serialized.fullStateInstruction);
    }
    if (serialized.instruction && typeof serialized.instruction !== 'string') {
      instructions.push(...serialized.instruction);
      serialized.instruction = this.instructionResolver.stringifyViewportInstructions(serialized.instruction);
    }
    instructions = instructions.filter(
      (instruction, i, arr) =>
        instruction !== null
        && instruction.componentInstance !== null
        && arr.indexOf(instruction) === i
    );

    const alreadyDone: IRouteableComponent[] = [];
    for (const instruction of instructions) {
      await this.freeComponents(instruction, excludeComponents, alreadyDone);
    }
    return serialized;
  };

  /**
   * @internal
   */
  // TODO: use @bound and improve name (eslint-disable is temp)
  public browserNavigatorCallback = (browserNavigationEvent: INavigatorViewerEvent): void => {
    const entry = new Navigation(browserNavigationEvent.state?.currentEntry);
    entry.instruction = browserNavigationEvent.instruction;
    entry.fromBrowser = true;
    this.navigator.navigate(entry).catch(error => { throw error; });
  };

  /**
   * @internal
   */
  // TODO: use @bound and improve name (eslint-disable is temp)
  public processNavigations = async (qInstruction: QueueItem<Navigation>): Promise<void> => {
    const instruction = this.processingNavigation = qInstruction as Navigation;

    // console.log('pendingConnects', [...this.pendingConnects]);
    this.pendingConnects.clear();

    if (this.options.reportCallback) {
      this.options.reportCallback(instruction);
    }
    // let {
    //   fullStateInstruction,
    //   instructionNavigation,
    //   configuredRoute,
    //   configuredRoutePath,
    //   instructions,
    //   clearScopeOwners,
    //   clearViewportScopes,
    // }
    const coordinator = NavigationCoordinator.create(this, instruction, { syncStates: this.options.navigationSyncStates }) as NavigationCoordinator;
    // const steps = [
    //   () => coordinator.syncState('loaded'),
    //   () => { console.log('SyncState loaded resolved!', steps); },
    //   () => coordinator.syncState('swapped'),
    //   () => { console.log('SyncState swapped resolved!', steps); },
    //   () => coordinator.syncState('left'),
    //   () => { console.log('SyncState left resolved!', steps); },
    // ];
    // run(...steps);

    // const loadedPromise = ;
    // if (loadedPromise !== void 0) {
    //   loadedPromise.then((value: any) => {
    //     console.log('SyncState loaded resolved!', value);
    //   });
    // }

    // console.log(instruction.instruction);
    // console.log(this.rootScope?.scope.toString(true));
    let transformedInstruction = typeof instruction.instruction === 'string' && !instruction.useFullStateInstruction
      ? await this.hookManager.invokeTransformFromUrl(instruction.instruction, this.processingNavigation as Navigation)
      : instruction.instruction;
    // TODO: Review this
    if (transformedInstruction === '/') {
      transformedInstruction = '';
    }

    instruction.scope = instruction.scope ?? this.rootScope!.scope;
    let configuredRoute = instruction.scope!.findInstructions(transformedInstruction);
    let configuredRoutePath: string | null = null;

    // let configuredRoute = await this.findInstructions(
    //   this.rootScope!.scope,
    //   instruction.instruction,
    //   instruction.scope ?? this.rootScope!.scope,
    //   !instruction.useFullStateInstruction);
    if (instruction.instruction.length > 0 && !configuredRoute.foundConfiguration && !configuredRoute.foundInstructions) {
      // TODO: Do something here!
      this.unknownRoute(configuredRoute.remaining);
    }
    let instructions = configuredRoute.instructions;

    if (configuredRoute.foundConfiguration) {
      instruction.path = (instruction.instruction as string).startsWith('/')
        ? (instruction.instruction as string).slice(1)
        : instruction.instruction as string;
      configuredRoutePath = (configuredRoutePath ?? '') + configuredRoute.matching;
      this.rootScope!.path = configuredRoutePath;
    }
    // TODO: Used to have an early exit if no instructions. Restore it?

    if (!this.options.additiveInstructionDefault &&
      instructions.length > 0 &&
      !this.instructionResolver.isAddAllViewportsInstruction(instructions[0]) &&
      !this.instructionResolver.isClearAllViewportsInstruction(instructions[0])) {
      const instr = this.createViewportInstruction(this.instructionResolver.clearViewportInstruction);
      instr.scope = instructions[0].scope;
      instructions.unshift(instr);
    }

    const clearScopeOwners: IScopeOwner[] = [];
    let clearViewportScopes: ViewportScope[] = [];
    for (const clearInstruction of instructions.filter(instr => this.instructionResolver.isClearAllViewportsInstruction(instr))) {
      const scope = clearInstruction.scope || this.rootScope!.scope;
      const scopes = scope.allScopes().filter(scope => !scope.owner!.isEmpty).map(scope => scope.owner!);
      // TODO: Tell Fred about the need for reverse
      // scopes.reverse();
      clearScopeOwners.push(...scopes);
      if (scope.viewportScope !== null && scope.viewportScope !== this.rootScope) {
        clearViewportScopes.push(scope.viewportScope);
      }
    }
    instructions = instructions.filter(instr => !this.instructionResolver.isClearAllViewportsInstruction(instr));

    for (const addInstruction of instructions.filter(instr => this.instructionResolver.isAddAllViewportsInstruction(instr))) {
      addInstruction.setViewport((addInstruction.scope || this.rootScope!.scope).viewportScope!.name);
      addInstruction.scope = addInstruction.scope!.owningScope!;
    }

    for (const instr of instructions) {
      instr.topInstruction = true;
    }

    const updatedScopeOwners: IScopeOwner[] = [];
    const alreadyFoundInstructions: ViewportInstruction[] = [];
    // TODO: Take care of cancellations down in subsets/iterations
    let { found: viewportInstructions, remaining: remainingInstructions } = this.findViewports(instructions, alreadyFoundInstructions);
    let guard = 100;
    do {
      if (!guard--) { // Guard against endless loop
        const err = new Error(remainingInstructions.length + ' remaining instructions after 100 iterations; there is likely an infinite loop.');
        (err as Error & IIndexable)['remainingInstructions'] = remainingInstructions;
        console.log('remainingInstructions', remainingInstructions);
        throw err;
      }
      const changedScopeOwners: IScopeOwner[] = [];

      // TODO: Review whether this await poses a problem (it's currently necessary for new viewports to load)
      const hooked = await this.hookManager.invokeBeforeNavigation(viewportInstructions, instruction);
      if (hooked === false) {
        coordinator.cancel();
        return;
        // return this.cancelNavigation([...changedScopeOwners, ...updatedScopeOwners], instruction);
      } else {
        viewportInstructions = hooked as ViewportInstruction[];
      }

      for (const viewportInstruction of viewportInstructions) {
        const scopeOwner = viewportInstruction.owner;
        if (scopeOwner !== null) {
          scopeOwner.path = configuredRoutePath;
          const action = scopeOwner.setNextContent(viewportInstruction, instruction);
          if (action !== 'skip') {
            changedScopeOwners.push(scopeOwner);
            coordinator.addEntity(scopeOwner);
          }
          const dontClear = [scopeOwner];
          if (action === 'swap') {
            dontClear.push(...scopeOwner.scope.allScopes(true, true).map(scope => scope.owner!));
          }
          arrayRemove(clearScopeOwners, value => dontClear.includes(value));
          // arrayRemove(clearScopeOwners, value => value === scopeOwner);
          if (!this.instructionResolver.isClearViewportInstruction(viewportInstruction)
            && viewportInstruction.scope !== null
            && viewportInstruction.scope!.parent! !== null
            && viewportInstruction.scope!.parent!.isViewportScope
          ) {
            arrayRemove(clearViewportScopes, value => value === viewportInstruction.scope!.parent!.viewportScope);
          }
        }
      }

      if (!this.isRestrictedNavigation) {
        coordinator.finalEntity();
      }
      coordinator.run();
      // await coordinator.syncState('routed');

      // // eslint-disable-next-line no-await-in-loop
      // let results = await Promise.all(changedScopeOwners.map((scopeOwner) => scopeOwner.canUnload()));
      // if (results.some(result => result === false)) {
      //   return this.cancelNavigation([...changedScopeOwners, ...updatedScopeOwners], instruction);
      // }
      // // eslint-disable-next-line no-await-in-loop
      // results = await Promise.all(changedScopeOwners.map(async (scopeOwner) => {
      //   const canLoad = await scopeOwner.canLoad();
      //   if (typeof canLoad === 'boolean') {
      //     if (canLoad) {
      //       coordinator.addEntityState(scopeOwner, 'loaded');
      //       return scopeOwner.load();
      //     } else {
      //       return false;
      //     }
      //   }
      //   await this.load(canLoad, { append: true });
      //   await scopeOwner.abortContentChange();
      //   // TODO: Abort content change in the viewports
      //   return true;
      // }));
      // if (results.some(result => result === false)) {
      //   return this.cancelNavigation([...changedScopeOwners, ...updatedScopeOwners], qInstruction);
      // }

      for (const viewport of changedScopeOwners) {
        if (updatedScopeOwners.every(scopeOwner => scopeOwner !== viewport)) {
          updatedScopeOwners.push(viewport);
        }
      }
      // TODO: Fix multi level recursiveness!
      alreadyFoundInstructions.push(...viewportInstructions);
      ({ found: viewportInstructions, remaining: remainingInstructions } = this.findViewports(remainingInstructions, alreadyFoundInstructions));

      // Look for configured child routes (once we've loaded everything so far?)
      if (configuredRoute.hasRemaining &&
        viewportInstructions.length === 0 &&
        remainingInstructions.length === 0) {
        let configured = new FoundRoute();
        const routeScopeOwners = alreadyFoundInstructions
          .filter(instr => instr.owner !== null && instr.owner.path === configuredRoutePath)
          .map(instr => instr.owner!)
          .filter((value, index, arr) => arr.indexOf(value) === index);

        // Need to await new viewports being bound
        if (!this.isRestrictedNavigation) {
          // await Promise.resolve();
          // console.log('Awaiting swapped');
          await coordinator.syncState('swapped');
          // console.log('Awaited swapped');
          // console.log('pendingConnects before find new', [...this.pendingConnects]);
          // const pending = [...this.pendingConnects.values()].filter(connect => connect.isPending);
          // if (pending.length > 0) {
          //   console.log('Beginning await for ', pending.length);
          //   await Promise.all(pending.map(connect => connect.promise));
          //   console.log('Await done');
          // }
        }

        for (const owner of routeScopeOwners) {
          configured = owner.scope.findInstructions(configuredRoute.remaining);
          // configured = await this.findInstructions(owner.scope, configuredRoute.remaining, owner.scope);
          if (configured.foundConfiguration) {
            break;
          }
        }
        if (configured.foundInstructions) {
          configuredRoute = configured;
          configuredRoutePath = (configuredRoutePath ?? '') + "/" + configuredRoute.matching;
        } else {
          // TODO: Do something here!
          this.unknownRoute(configured.remaining);
        }
        this.appendInstructions(configured.instructions);
      }
      // Don't use defaults when it's a full state navigation
      if (instruction.useFullStateInstruction) {
        this.appendedInstructions = this.appendedInstructions.filter(instruction => !instruction.default);
      }
      // Process non-defaults first
      let appendedInstructions = this.appendedInstructions.filter(instruction => !instruction.default);
      this.appendedInstructions = this.appendedInstructions.filter(instruction => instruction.default);
      if (appendedInstructions.length === 0) {
        const index = this.appendedInstructions.findIndex(instruction => instruction.default);
        if (index >= 0) {
          appendedInstructions = this.appendedInstructions.splice(index, 1);
        }
      }
      while (appendedInstructions.length > 0) {
        const appendedInstruction = appendedInstructions.shift() as ViewportInstruction;
        const existingAlreadyFound = alreadyFoundInstructions.some(instruction => instruction.sameViewport(appendedInstruction));
        const existingFound = viewportInstructions.find(value => value.sameViewport(appendedInstruction));
        const existingRemaining = remainingInstructions.find(value => value.sameViewport(appendedInstruction));
        if (appendedInstruction.default &&
          (existingAlreadyFound ||
            (existingFound !== void 0 && !existingFound.default) ||
            (existingRemaining !== void 0 && !existingRemaining.default))) {
          continue;
        }
        if (existingFound !== void 0) {
          arrayRemove(viewportInstructions, value => value === existingFound);
        }
        if (existingRemaining !== void 0) {
          arrayRemove(remainingInstructions, value => value === existingRemaining);
        }
        if (appendedInstruction.viewport !== null) {
          viewportInstructions.push(appendedInstruction);
        } else {
          remainingInstructions.push(appendedInstruction);
        }
      }
      if (viewportInstructions.length === 0 && remainingInstructions.length === 0) {
        viewportInstructions = clearScopeOwners.map(owner => {
          const instruction =
            this.createViewportInstruction(this.instructionResolver.clearViewportInstruction, owner.isViewport ? owner as Viewport : void 0);
          if (owner.isViewportScope) {
            instruction.viewportScope = owner as ViewportScope;
          }
          return instruction;
        });
        viewportInstructions.push(...clearViewportScopes.map(viewportScope => {
          const instr = this.createViewportInstruction(this.instructionResolver.clearViewportInstruction);
          instr.viewportScope = viewportScope;
          return instr;
        }));
        clearViewportScopes = [];
      }
      // await new Promise(res => setTimeout(res, 100));
    } while (viewportInstructions.length > 0 || remainingInstructions.length > 0);

    coordinator.finalEntity();

    // await Promise.all(updatedScopeOwners.map((value) => value.loadContent()));

    await coordinator.syncState('completed');
    coordinator.finalize();
    // updatedScopeOwners.forEach((viewport) => {
    //   viewport.finalizeContentChange();
    // });

    await this.replacePaths(instruction);
    // this.updateNav();

    // Remove history entry if no history viewports updated
    if (instruction.navigation!.new && !instruction.navigation!.first && !instruction.repeating && updatedScopeOwners.every(viewport => viewport.options.noHistory)) {
      instruction.untracked = true;
    }
    // updatedScopeOwners.forEach((viewport) => {
    //   viewport.finalizeContentChange();
    // });
    this.lastNavigation = this.processingNavigation;
    if (this.lastNavigation?.repeating ?? false) {
      this.lastNavigation.repeating = false;
    }
    this.processingNavigation = null;
    await this.navigator.finalize(instruction);
  };

  /**
   * @internal
   */
  public findScope(origin: Element | ICustomElementViewModel | Viewport | Scope | ICustomElementController | null): Scope {
    // this.ensureRootScope();
    if (origin === void 0 || origin === null) {
      return this.rootScope!.scope;
    }
    if (origin instanceof Scope || origin instanceof Viewport) {
      return origin.scope;
    }
    return this.getClosestScope(origin) || this.rootScope!.scope;
  }
  /**
   * @internal
   */
  public findParentScope(container: IContainer | null): Scope {
    if (container === null) {
      return this.rootScope!.scope;
    }
    // Already (prematurely) set on this view model so get it from container's parent instead
    if (container.has(ClosestScope, false)) {
      container = (container as IContainer & { parent: IContainer }).parent;
      if (container === null) {
        return this.rootScope!.scope;
      }
    }
    if (container.has(ClosestScope, true)) {
      return container.get<Scope>(ClosestScope);
    }
    return this.rootScope!.scope;
>>>>>>> e20d7391
  }

  public static create(input: INavigationOptions): NavigationOptions {
    return new NavigationOptions(
      RouterOptions.create(input),
      input.title ?? null,
      input.append ?? false,
      input.context ?? null,
      input.queryParams ?? null,
      input.fragment ?? '',
      input.state ?? null,
    );
  }

  public toString(): string {
    return `NO(${super.stringifyProperties()})`;
  }
}

export class Navigation {
  private constructor(
    public readonly id: number,
    public readonly instructions: ViewportInstructionTree,
    public readonly trigger: 'popstate' | 'hashchange' | 'api',
    public readonly options: NavigationOptions,
    public readonly prevNavigation: Navigation | null,
    // Set on next navigation, this is the route after all redirects etc have been processed.
    public finalInstructions: ViewportInstructionTree | undefined,
  ) { }

  public static create(input: Navigation): Navigation {
    return new Navigation(
      input.id,
      input.instructions,
      input.trigger,
      input.options,
      input.prevNavigation,
      input.finalInstructions,
    );
  }

  public toString(): string {
    return `N(id:${this.id},instructions:${this.instructions},trigger:'${this.trigger}')`;
  }
}
export class Transition {
  private constructor(
    public readonly id: number,
    public readonly prevInstructions: ViewportInstructionTree,
    public readonly instructions: ViewportInstructionTree,
    public finalInstructions: ViewportInstructionTree,
    public readonly instructionsChanged: boolean,
    public readonly trigger: 'popstate' | 'hashchange' | 'api',
    public readonly options: NavigationOptions,
    public readonly managedState: ManagedState | null,
    public readonly previousRouteTree: RouteTree,
    public routeTree: RouteTree,
    public readonly promise: Promise<boolean> | null,
    public readonly resolve: ((success: boolean) => void) | null,
    public readonly reject: ((err: unknown) => void) | null,
    public guardsResult: boolean | ViewportInstructionTree,
    public error: unknown,
  ) { }

  public static create(input: Omit<Transition, 'abortIfNeeded' | 'run' | 'handleError'>): Transition {
    return new Transition(
      input.id,
      input.prevInstructions,
      input.instructions,
      input.finalInstructions,
      input.instructionsChanged,
      input.trigger,
      input.options,
      input.managedState,
      input.previousRouteTree,
      input.routeTree,
      input.promise,
      input.resolve,
      input.reject,
      input.guardsResult,
      void 0,
    );
  }

  public run<T>(cb: () => T, next: (value: UnwrapPromise<T>) => void): void {
    if (this.guardsResult !== true) {
      return;
    }
    try {
      const ret = cb();
      if (ret instanceof Promise) {
        ret.then(next).catch(err => {
          this.handleError(err);
        });
      } else {
        next(ret as UnwrapPromise<T>);
      }
    } catch (err) {
      this.handleError(err);
    }
  }

  public handleError(err: unknown): void {
    this.reject!(this.error = err);
  }

  public toString(): string {
    return `T(id:${this.id},trigger:'${this.trigger}',instructions:${this.instructions},options:${this.options})`;
  }
}

type RouteDefinitionLookup = WeakMap<RouteDefinition, IRouteContext>;
type ViewportAgentLookup = Map<ViewportAgent | null, RouteDefinitionLookup>;

export interface IRouter extends Router { }
export const IRouter = DI.createInterface<IRouter>('IRouter').withDefault(x => x.singleton(Router));
export class Router {
  private _ctx: RouteContext | null = null;
  private get ctx(): RouteContext {
    let ctx = this._ctx;
    if (ctx === null) {
      if (!this.container.has(IRouteContext, true)) {
        throw new Error(`Root RouteContext is not set. Did you forget to register RouteConfiguration, or try to navigate before calling Aurelia.start()?`);
      }
      ctx = this._ctx = this.container.get(IRouteContext);
    }
    return ctx;
  }

  private _routeTree: RouteTree | null = null;
  public get routeTree(): RouteTree {
    let routeTree = this._routeTree;
    if (routeTree === null) {
      // Lazy instantiation for only the very first (synthetic) tree.
      // Doing it here instead of in the constructor to delay it until we have the context.
      const ctx = this.ctx;
      routeTree = this._routeTree = new RouteTree(
        ViewportInstructionTree.create(''),
        RouteNode.create({
          context: ctx,
          instruction: null,
          component: ctx.definition.component!,
          append: false,
        }),
      );
    }
    return routeTree;
  }

  private _currentTr: Transition | null = null;
  private get currentTr(): Transition {
    let currentTr = this._currentTr;
    if (currentTr === null) {
      currentTr = this._currentTr = Transition.create({
        id: 0,
        prevInstructions: this.instructions,
        instructions: this.instructions,
        finalInstructions: this.instructions,
        instructionsChanged: true,
        trigger: 'api',
        options: NavigationOptions.DEFAULT,
        managedState: null,
        previousRouteTree: this.routeTree.clone(),
        routeTree: this.routeTree,
        resolve: null,
        reject: null,
        promise: null,
        guardsResult: true,
        error: void 0,
      });
    }
    return currentTr;
  }
  private set currentTr(value: Transition) {
    this._currentTr = value;
  }

  public options: RouterOptions = RouterOptions.DEFAULT;

  private navigated: boolean = false;
  private navigationId: number = 0;

  private lastSuccessfulNavigation: Navigation | null = null;
  private activeNavigation: Navigation | null = null;

  private instructions: ViewportInstructionTree = ViewportInstructionTree.create('');

  private nextTr: Transition | null = null;
  private locationChangeSubscription: IDisposable | null = null;

  public constructor(
    @IContainer private readonly container: IContainer,
    @IPlatform private readonly p: IPlatform,
    @ILogger private readonly logger: ILogger,
    @IRouterEvents private readonly events: IRouterEvents,
    @ILocationManager private readonly locationMgr: ILocationManager,
  ) {
    this.logger = logger.root.scopeTo('Router');
  }

  /**
   * Get the closest RouteContext relative to the provided component, controller or node.
   *
   * @param context - The object from which to resolve the closest RouteContext.
   *
   * @returns when the value is:
   * - `null`: the root
   * - `IRouteContext`: the provided value (no-op)
   * - `HTMLElement`: the context of the routeable component (page) that directly or indirectly contains this element.
   * - `ICustomElementViewModel` (the `this` object when working from inside a view model): the context of this component (if it was loaded as a route), or the routeable component (page) directly or indirectly containing it.
   * - `ICustomElementController`: same as `ICustomElementViewModel`, but using the controller object instead of the view model object (advanced users).
   */
  public resolveContext(context: RouteContextLike | null): IRouteContext {
    return RouteContext.resolve(this.ctx, context);
  }

  public start(routerOptions: IRouterOptions, performInitialNavigation: boolean): void | Promise<boolean> {
    this.options = RouterOptions.create(routerOptions);

    this.locationMgr.startListening();
    this.locationChangeSubscription = this.events.subscribe('au:router:location-change', e => {
      // TODO(fkleuver): add a throttle config.
      // At the time of writing, chromium throttles popstate events at a maximum of ~100 per second.
      // While macroTasks run up to 250 times per second, it is extremely unlikely that more than ~100 per second of these will run due to the double queueing.
      // However, this throttle limit could theoretically be hit by e.g. integration tests that don't mock Location/History.
      this.p.macroTaskQueue.queueTask(() => {
        // Don't try to restore state that might not have anything to do with the Aurelia app
        const state = isManagedState(e.state) ? e.state : null;
        const options = NavigationOptions.create({
          ...this.options,
          historyStrategy: 'replace',
        });
        const instructions = ViewportInstructionTree.create(e.url, options);
        // The promise will be stored in the transition. However, unlike `load()`, `start()` does not return this promise in any way.
        // The router merely guarantees that it will be awaited (or canceled) before the next transition, so a race condition is impossible either way.
        // However, it is possible to get floating promises lingering during non-awaited unit tests, which could have unpredictable side-effects.
        // So we do want to solve this at some point.
        // eslint-disable-next-line @typescript-eslint/no-floating-promises
        this.enqueue(instructions, e.trigger, state, null);
      });
    });

    if (!this.navigated && performInitialNavigation) {
      return this.load(this.locationMgr.getPath(), { historyStrategy: 'replace' });
    }
  }

  public stop(): void {
    this.locationMgr.stopListening();
    this.locationChangeSubscription?.dispose();
  }

  /**
   * Loads the provided path.
   *
   * Examples:
   *
   * ```ts
   * // Use direct routing syntax to load 'product-detail' with parameter id=37, as a child of the current component, in the next available sibling viewport.
   * router.load('+product-detail(id=37)');
   * // Load the route 'product-detail', as a child of the current component, with child route '37'.
   * router.load('product-detail/37', { context: this });
   * ```
   */
  public load(path: string, options?: INavigationOptions): Promise<boolean>;
  /**
   * Loads the provided paths as siblings.
   *
   * Examples:
   *
   * ```ts
   * router.load(['book-detail(20)', 'author-detail(11)']);
   * router.load(['category/50/product/20', 'widget/30'], { routingMode: 'configured-only' });
   * router.load(['category/50/product/20', 'widget(id=30)]);
   * ```
   */
  public load(paths: readonly string[], options?: INavigationOptions): Promise<boolean>;
  /**
   * Loads the provided component type. Must be a custom element.
   *
   * Examples:
   *
   * ```ts
   * router.load(ProductList);
   * router.load(CustomElement.define({ name: 'greeter', template: 'Hello!' }));
   * ```
   */
  public load(componentType: RouteType, options?: INavigationOptions): Promise<boolean>;
  /**
   * Loads the provided component types. Must be custom elements.
   *
   * Examples:
   *
   * ```ts
   * router.load([MemberList, OrganizationList]);
   * ```
   */
  public load(componentTypes: readonly RouteType[], options?: INavigationOptions): Promise<boolean>;
  /**
   * Loads the provided component definition. May or may not be pre-compiled.
   *
   * Examples:
   *
   * ```ts
   * router.load({ name: 'greeter', template: 'Hello!' });
   * ```
   */
  public load(componentDefinition: PartialCustomElementDefinition, options?: INavigationOptions): Promise<boolean>;
  /**
   * Loads the provided component instance.
   *
   * Examples:
   *
   * ```ts
   * // Given an already defined custom element named Greeter
   * const greeter = new Greeter();
   * Controller.forCustomElement(greeter, this.lifecycle, null, this.context);
   * router.load(greeter);
   * ```
   */
  public load(componentInstance: IRouteViewModel, options?: INavigationOptions): Promise<boolean>;
  /**
   * Loads the provided ViewportInstruction, with component specified in any of the ways as described
   * in the other method overloads, and optional additional properties.
   *
   * Examples:
   *
   * ```ts
   * router.load({ component: 'product-detail', parameters: { id: 37 } })
   * router.load({ component: ProductDetail, parameters: { id: 37 } })
   * router.load({ component: 'category(id=50)', children: ['product(id=20)'] })
   * router.load({ component: 'category(id=50)', children: [{ component: 'product', parameters: { id: 20 } }] })
   * router.load({
   *   component: CustomElement.define({
   *     name: 'greeter',
   *     template: 'Hello, ${name}!'
   *   }, class {
   *     load(instruction) {
   *       this.name = instruction.parameters.name;
   *     }
   *   }),
   *   parameters: { name: 'John' }
   * })
   * ```
   */
  public load(viewportInstruction: IViewportInstruction, options?: INavigationOptions): boolean | Promise<boolean>;
  public load(instructionOrInstructions: NavigationInstruction | readonly NavigationInstruction[], options?: INavigationOptions): boolean | Promise<boolean>;
  public load(instructionOrInstructions: NavigationInstruction | readonly NavigationInstruction[], options?: INavigationOptions): boolean | Promise<boolean> {
    const instructions = this.createViewportInstructions(instructionOrInstructions, options);

    this.logger.trace('load(instructions:%s)', instructions);

    return this.enqueue(instructions, 'api', null, null);
  }

  public isActive(instructionOrInstructions: NavigationInstruction | readonly NavigationInstruction[], context: RouteContextLike): boolean {
    const ctx = this.resolveContext(context);
    const instructions = this.createViewportInstructions(instructionOrInstructions, { context: ctx });

    this.logger.trace('isActive(instructions:%s,ctx:%s)', instructions, ctx);

    // TODO: incorporate potential context offset by `../` etc in the instructions
    return this.routeTree.contains(instructions);
  }

  private readonly vpaLookup: ViewportAgentLookup = new Map();
  /**
   * Retrieve the RouteContext, which contains statically configured routes combined with the customElement metadata associated with a type.
   *
   * The customElement metadata is lazily associated with a type via the RouteContext the first time `getOrCreate` is called.
   *
   * This API is also used for direct routing even when there is no configuration at all.
   *
   * @param viewportAgent - The ViewportAgent hosting the component associated with this RouteContext. If the RouteContext for the component+viewport combination already exists, the ViewportAgent will be updated in case it changed.
   * @param component - The custom element definition.
   * @param renderContext - The `controller.context` of the component hosting the viewport that the route will be loaded into.
   *
   */
  public getRouteContext(
    viewportAgent: ViewportAgent | null,
    component: CustomElementDefinition,
    renderContext: ICompiledRenderContext,
  ): IRouteContext {
    const logger = renderContext.get(ILogger).scopeTo('RouteContext');

    const routeDefinition = RouteDefinition.resolve(component.Type);
    let routeDefinitionLookup = this.vpaLookup.get(viewportAgent);
    if (routeDefinitionLookup === void 0) {
      this.vpaLookup.set(viewportAgent, routeDefinitionLookup = new WeakMap());
    }

    let routeContext = routeDefinitionLookup.get(routeDefinition);
    if (routeContext === void 0) {
      logger.trace(`creating new RouteContext for %s`, routeDefinition);

      const parent = renderContext.has(IRouteContext, true) ? renderContext.get(IRouteContext) : null;

      routeDefinitionLookup.set(
        routeDefinition,
        routeContext = new RouteContext(
          viewportAgent,
          parent,
          component,
          routeDefinition,
          renderContext,
        ),
      );
    } else {
      logger.trace(`returning existing RouteContext for %s`, routeDefinition);

      if (viewportAgent !== null) {
        routeContext.vpa = viewportAgent;
      }
    }

    return routeContext;
  }

  private createViewportInstructions(instructionOrInstructions: NavigationInstruction | readonly NavigationInstruction[], options?: INavigationOptions): ViewportInstructionTree {
    return ViewportInstructionTree.create(instructionOrInstructions, this.getNavigationOptions(options));
  }

  /**
   * Enqueue an instruction tree to be processed as soon as possible.
   *
   * Will wait for any existing in-flight transition to finish, otherwise starts immediately.
   *
   * @param instructions - The instruction tree that determines the transition
   * @param trigger - `'popstate'` or `'hashchange'` if initiated by a browser event, or `'api'` for manually initiated transitions via the `load` api.
   * @param state - The state to restore, if any.
   * @param failedTr - If this is a redirect / fallback from a failed transition, the previous transition is passed forward to ensure the orinal promise resolves with the latest result.
   */
  private enqueue(
    instructions: ViewportInstructionTree,
    trigger: 'popstate' | 'hashchange' | 'api',
    state: ManagedState | null,
    failedTr: Transition | null,
  ): boolean | Promise<boolean> {
    const lastTr = this.currentTr;
    lastTr.finalInstructions = this.instructions;

    if (trigger !== 'api' && lastTr.trigger === 'api' && lastTr.instructions.equals(instructions)) {
      // User-triggered navigation that results in `replaceState` with the same URL. The API call already triggered the navigation; event is ignored.
      this.logger.debug(`Ignoring navigation triggered by '%s' because it is the same URL as the previous navigation which was triggered by 'api'.`, trigger);
      return true;
    }

    let resolve: Exclude<Transition['resolve'], null> = (void 0)!; // Need this initializer because TS doesn't know the promise executor will run synchronously
    let reject: Exclude<Transition['reject'], null> = (void 0)!;
    let promise: Exclude<Transition['promise'], null>;

    if (failedTr === null) {
      promise = new Promise(function ($resolve, $reject) { resolve = $resolve; reject = $reject; });
    } else {
      // Ensure that `await router.load` only resolves when the transition truly finished, so chain forward on top of
      // any previously failed transition that caused a recovering backwards navigation.
      this.logger.debug(`Reusing promise/resolve/reject from the previously failed transition %s`, failedTr);
      promise = failedTr.promise!;
      resolve = failedTr.resolve!;
      reject = failedTr.reject!;
    }

    // This is an intentional overwrite: if a new transition is scheduled while the currently scheduled transition hasn't even started yet,
    // then the currently scheduled transition is effectively canceled/ignored.
    // This is consistent with the runtime's controller behavior, where if you rapidly call async activate -> deactivate -> activate (for example), then the deactivate is canceled.
    const nextTr = this.nextTr = Transition.create({
      id: ++this.navigationId,
      trigger,
      managedState: state,
      prevInstructions: lastTr.finalInstructions,
      finalInstructions: instructions,
      instructionsChanged: !lastTr.finalInstructions.equals(instructions),
      instructions,
      options: instructions.options,
      promise,
      resolve,
      reject,
      previousRouteTree: this.routeTree.clone(),
      routeTree: this.routeTree,
      guardsResult: true,
      error: void 0,
    });

    this.logger.debug(`Scheduling transition: %s`, nextTr);

    if (this.activeNavigation === null) {
      // Catch any errors that might be thrown by `run` and reject the original promise which is awaited down below
      try {
        this.run(nextTr);
      } catch (err) {
        nextTr.handleError(err);
      }
    }

    return nextTr.promise!.then(ret => {
      this.logger.debug(`Transition succeeded: %s`, nextTr);
      return ret;
    }).catch(err => {
      this.logger.error(`Navigation failed: %s`, nextTr, err);
      throw err;
    });
  }

  private run(tr: Transition): void {
    this.currentTr = tr;
    this.nextTr = null;

    // Clone it because the prevNavigation could have observers and stuff on it, and it's meant to be a standalone snapshot from here on.
    const prevNavigation = this.lastSuccessfulNavigation === null ? null : Navigation.create({
      ...this.lastSuccessfulNavigation,
      // There could be arbitrary state stored on a navigation, so to prevent memory leaks we only keep one `prevNavigation` around
      prevNavigation: null,
    });

    this.activeNavigation = Navigation.create({
      id: tr.id,
      instructions: tr.instructions,
      trigger: tr.trigger,
      options: tr.options,
      prevNavigation,
      finalInstructions: tr.finalInstructions,
    });

    const routeChanged = !tr.instructions.equals(this.instructions) || !this.navigated;
    const shouldProcessRoute = routeChanged || tr.options.getSameUrlStrategy(this.instructions) === 'reload';

    if (!shouldProcessRoute) {
      this.logger.trace(`run(tr:%s) - NOT processing route`, tr);

      this.navigated = true;
      this.activeNavigation = null;

      tr.resolve!(false);

      this.runNextTransition(tr);
      return;
    }

    this.logger.trace(`run(tr:%s) - processing route`, tr);

    this.events.publish(new NavigationStartEvent(tr.id, tr.instructions, tr.trigger, tr.managedState));

    // If user triggered a new transition in response to the NavigationStartEvent
    // (in which case `this.nextTransition` will NOT be null), we short-circuit here and go straight to processing the next one.
    if (this.nextTr !== null) {
      this.logger.debug(`run(tr:%s) - aborting because a new transition was queued in response to the NavigationStartEvent`, tr);
      return this.run(this.nextTr);
    }

    const navigationContext = this.resolveContext(tr.options.context);

    this.activeNavigation = Navigation.create({
      // eslint-disable-next-line @typescript-eslint/no-unnecessary-type-assertion
      ...this.activeNavigation!,
      // After redirects are applied, this could be a different route
      finalInstructions: tr.finalInstructions,
    });

    // TODO: run global guards
    //
    //
    // ---

    tr.run(() => {
      this.logger.trace(`run() - compiling route tree: %s`, tr.finalInstructions);
      return RouteTreeCompiler.compileRoot(this.routeTree, tr.finalInstructions, navigationContext);
    }, () => {
      this.instructions = tr.finalInstructions;

      const prev = tr.previousRouteTree.root.children;
      const next = tr.routeTree.root.children;
      const all = mergeDistinct(prev, next);

      Batch.start(b => {
        this.logger.trace(`run() - invoking canUnload on ${prev.length} nodes`);
        for (const node of prev) {
          node.context.vpa.canUnload(tr, b);
        }
      }).continueWith(b => {
        if (tr.guardsResult !== true) {
          b.push(); // prevent the next step in the batch from running
          this.cancelNavigation(tr);
        }
      }).continueWith(b => {
        this.logger.trace(`run() - invoking canLoad on ${next.length} nodes`);
        for (const node of next) {
          node.context.vpa.canLoad(tr, b);
        }
      }).continueWith(b => {
        if (tr.guardsResult !== true) {
          b.push();
          this.cancelNavigation(tr);
        }
      }).continueWith(b => {
        this.logger.trace(`run() - invoking unload on ${prev.length} nodes`);
        for (const node of prev) {
          node.context.vpa.unload(tr, b);
        }
      }).continueWith(b => {
        this.logger.trace(`run() - invoking load on ${next.length} nodes`);
        for (const node of next) {
          node.context.vpa.load(tr, b);
        }
      }).continueWith(b => {
        this.logger.trace(`run() - invoking swap on ${all.length} nodes`);
        for (const node of all) {
          node.context.vpa.swap(tr, b);
        }
      }).continueWith(() => {
        this.logger.trace(`run() - finalizing transition`);
        // order doesn't matter for this operation
        all.forEach(function (node) {
          node.context.vpa.endTransition();
        });
        this.navigated = true;

        this.events.publish(new NavigationEndEvent(tr.id, tr.instructions, this.instructions));

        this.lastSuccessfulNavigation = this.activeNavigation;
        this.activeNavigation = null;
        this.applyHistoryState(tr);
        tr.resolve!(true);

        this.runNextTransition(tr);
      }).start();
    });
  }

  private applyHistoryState(tr: Transition): void {
    switch (tr.options.getHistoryStrategy(this.instructions)) {
      case 'none':
        // do nothing
        break;
      case 'push':
        this.locationMgr.pushState(toManagedState(tr.options.state, tr.id), tr.options.title ?? '', tr.finalInstructions.toUrl());
        break;
      case 'replace':
        this.locationMgr.replaceState(toManagedState(tr.options.state, tr.id), tr.options.title ?? '', tr.finalInstructions.toUrl());
        break;
    }
  }

  private cancelNavigation(tr: Transition): void {
    this.logger.trace(`cancelNavigation(tr:%s)`, tr);

    const prev = tr.previousRouteTree.root.children;
    const next = tr.routeTree.root.children;
    const all = mergeDistinct(prev, next);
    // order doesn't matter for this operation
    all.forEach(function (node) {
      node.context.vpa.cancelUpdate();
    });

    this.activeNavigation = null;
    this.instructions = tr.prevInstructions;
    this._routeTree = tr.previousRouteTree;
    this.events.publish(new NavigationCancelEvent(tr.id, tr.instructions, `guardsResult is ${tr.guardsResult}`));

    if (tr.guardsResult === false) {
      tr.resolve!(false);

      // In case a new navigation was requested in the meantime, immediately start processing it
      this.runNextTransition(tr);
    } else {
      void onResolve(this.enqueue(tr.guardsResult as ViewportInstructionTree, 'api', tr.managedState, tr), () => {
        this.logger.trace(`cancelNavigation(tr:%s) - finished redirect`, tr);
      });
    }
  }

  private runNextTransition(tr: Transition): void {
    if (this.nextTr !== null) {
      this.logger.trace(`runNextTransition(tr:%s) -> scheduling nextTransition: %s`, tr, this.nextTr);
      this.p.macroTaskQueue.queueTask(
        () => {
          // nextTransition is allowed to change up until the point when it's actually time to process it,
          // so we need to check it for null again when the scheduled task runs.
          const nextTr = this.nextTr;
          if (nextTr !== null) {
            try {
              this.run(nextTr);
            } catch (err) {
              nextTr.handleError(err);
            }
          }
        },
      );
    }
  }

  private getNavigationOptions(options?: INavigationOptions): NavigationOptions {
    return NavigationOptions.create({ ...this.options, ...options });
  }
}<|MERGE_RESOLUTION|>--- conflicted
+++ resolved
@@ -1,4 +1,3 @@
-/* eslint-disable max-lines-per-function */
 /* eslint-disable @typescript-eslint/restrict-template-expressions */
 import { IContainer, ILogger, isObject, DI, IDisposable, onResolve } from '@aurelia/kernel';
 import { CustomElementDefinition, ICompiledRenderContext, IPlatform, PartialCustomElementDefinition } from '@aurelia/runtime-html';
@@ -29,7 +28,6 @@
   return { ...state, [AuNavId]: navId };
 }
 
-<<<<<<< HEAD
 export type RoutingMode = 'configured-only' | 'configured-first';
 export type SwapStrategy = 'sequential-add-first' | 'sequential-remove-first' | 'parallel-remove-first';
 export type ResolutionMode = 'static' | 'dynamic';
@@ -44,91 +42,6 @@
   }
   return valueOrFunc;
 }
-=======
-// export type SwapStrategy = 'add-first-sequential' | 'add-first-parallel' | 'remove-first-sequential' | 'remove-first-parallel';
-// export type RoutingHookIntegration = 'integrated' | 'separate';
-
-// /**
-//  * Public API
-//  */
-// export interface IRouterActivateOptions extends Omit<Partial<IRouterOptions>, 'title'> {
-//   title?: string | IRouterTitle;
-// }
-
-// /**
-//  * Public API
-//  */
-// export interface IRouterOptions extends INavigatorOptions {
-//   separators?: IRouteSeparators;
-//   useUrlFragmentHash: boolean;
-//   useHref: boolean;
-//   statefulHistoryLength: number;
-//   useDirectRoutes: boolean;
-//   useConfiguredRoutes: boolean;
-//   additiveInstructionDefault: boolean;
-//   title: ITitleConfiguration;
-//   hooks?: IHookDefinition[];
-//   reportCallback?(instruction: Navigation): void;
-
-//   navigationSyncStates: NavigationState[];
-//   swapStrategy: SwapStrategy;
-//   routingHookIntegration: RoutingHookIntegration;
-// }
-
-// /**
-//  * Public API
-//  */
-// export interface IRouterTitle extends Partial<ITitleConfiguration> { }
-
-// /**
-//  * Public API
-//  */
-// export interface ITitleConfiguration {
-//   appTitle: string;
-//   appTitleSeparator: string;
-//   componentTitleOrder: 'top-down' | 'bottom-up';
-//   componentTitleSeparator: string;
-//   useComponentNames: boolean;
-//   componentPrefix: string;
-//   transformTitle?: (title: string, instruction: string | ViewportInstruction | FoundRoute) => string;
-// }
-
-/**
- * Public API
- */
-export const IRouter = DI.createInterface<IRouter>('IRouter', x => x.singleton(Router));
-
-export interface IRouter extends Router { }
-
-class ClosestViewportCustomElement { }
-/**
- * @internal
- */
-class ClosestScope { }
-
-export class Router implements IRouter {
-  public static readonly inject: readonly Key[] = [IContainer, Navigator, BrowserViewerStore, LinkHandler, InstructionResolver, HookManager, RouterOptions];
-
-  public rootScope: ViewportScope | null = null;
-
-  /**
-   * @internal
-   */
-  // public hookManager: HookManager;
-
-  /**
-   * @internal
-   */
-  public navs: Record<string, Nav> = {};
-  /**
-   * Public API
-   */
-  public activeComponents: ViewportInstruction[] = [];
-  /**
-   * Public API
-   */
-  public activeRoute?: IRoute;
->>>>>>> e20d7391
 
 export interface IRouterOptions extends Partial<RouterOptions> { }
 export class RouterOptions {
@@ -244,7 +157,6 @@
     }).join(',');
   }
 
-<<<<<<< HEAD
   public toString(): string {
     return `RO(${this.stringifyProperties()})`;
   }
@@ -293,441 +205,6 @@
       routerOptions.historyStrategy,
       routerOptions.sameUrlStrategy,
     );
-=======
-  /**
-   * @internal
-   */
-  // TODO: use @bound and improve name (eslint-disable is temp)
-  public linkCallback = (info: AnchorEventInfo): void => {
-    let instruction = info.instruction || '';
-    if (typeof instruction === 'string' && instruction.startsWith('#')) {
-      instruction = instruction.slice(1);
-      // '#' === '/' === '#/'
-      if (!instruction.startsWith('/')) {
-        instruction = "/" + instruction;
-      }
-    }
-    // Adds to Navigator's Queue, which makes sure it's serial
-    this.load(instruction, { origin: info.anchor! }).catch(error => { throw error; });
-  };
-
-  /**
-   * @internal
-   */
-  // TODO: use @bound and improve name (eslint-disable is temp)
-  public navigatorCallback = (instruction: Navigation): void => {
-    // Instructions extracted from queue, one at a time
-    this.processNavigations(instruction).catch(error => { throw error; });
-  };
-
-  /**
-   * @internal
-   */
-  // TODO: use @bound and improve name (eslint-disable is temp)
-  public navigatorSerializeCallback = async (entry: IStoredNavigatorEntry, preservedEntries: IStoredNavigatorEntry[]): Promise<IStoredNavigatorEntry> => {
-    let excludeComponents = [];
-    for (const preservedEntry of preservedEntries) {
-      if (typeof preservedEntry.instruction !== 'string') {
-        excludeComponents.push(...this.instructionResolver.flattenViewportInstructions(preservedEntry.instruction)
-          .filter(instruction => instruction.viewport !== null)
-          .map(instruction => instruction.componentInstance));
-      }
-      if (typeof preservedEntry.fullStateInstruction !== 'string') {
-        excludeComponents.push(...this.instructionResolver.flattenViewportInstructions(preservedEntry.fullStateInstruction)
-          .filter(instruction => instruction.viewport !== null)
-          .map(instruction => instruction.componentInstance));
-      }
-    }
-    excludeComponents = excludeComponents.filter(
-      (component, i, arr) => component !== null && arr.indexOf(component) === i
-    ) as IRouteableComponent[];
-
-    const serialized: IStoredNavigatorEntry = { ...entry };
-    let instructions = [];
-    if (serialized.fullStateInstruction && typeof serialized.fullStateInstruction !== 'string') {
-      instructions.push(...serialized.fullStateInstruction);
-      serialized.fullStateInstruction = this.instructionResolver.stringifyViewportInstructions(serialized.fullStateInstruction);
-    }
-    if (serialized.instruction && typeof serialized.instruction !== 'string') {
-      instructions.push(...serialized.instruction);
-      serialized.instruction = this.instructionResolver.stringifyViewportInstructions(serialized.instruction);
-    }
-    instructions = instructions.filter(
-      (instruction, i, arr) =>
-        instruction !== null
-        && instruction.componentInstance !== null
-        && arr.indexOf(instruction) === i
-    );
-
-    const alreadyDone: IRouteableComponent[] = [];
-    for (const instruction of instructions) {
-      await this.freeComponents(instruction, excludeComponents, alreadyDone);
-    }
-    return serialized;
-  };
-
-  /**
-   * @internal
-   */
-  // TODO: use @bound and improve name (eslint-disable is temp)
-  public browserNavigatorCallback = (browserNavigationEvent: INavigatorViewerEvent): void => {
-    const entry = new Navigation(browserNavigationEvent.state?.currentEntry);
-    entry.instruction = browserNavigationEvent.instruction;
-    entry.fromBrowser = true;
-    this.navigator.navigate(entry).catch(error => { throw error; });
-  };
-
-  /**
-   * @internal
-   */
-  // TODO: use @bound and improve name (eslint-disable is temp)
-  public processNavigations = async (qInstruction: QueueItem<Navigation>): Promise<void> => {
-    const instruction = this.processingNavigation = qInstruction as Navigation;
-
-    // console.log('pendingConnects', [...this.pendingConnects]);
-    this.pendingConnects.clear();
-
-    if (this.options.reportCallback) {
-      this.options.reportCallback(instruction);
-    }
-    // let {
-    //   fullStateInstruction,
-    //   instructionNavigation,
-    //   configuredRoute,
-    //   configuredRoutePath,
-    //   instructions,
-    //   clearScopeOwners,
-    //   clearViewportScopes,
-    // }
-    const coordinator = NavigationCoordinator.create(this, instruction, { syncStates: this.options.navigationSyncStates }) as NavigationCoordinator;
-    // const steps = [
-    //   () => coordinator.syncState('loaded'),
-    //   () => { console.log('SyncState loaded resolved!', steps); },
-    //   () => coordinator.syncState('swapped'),
-    //   () => { console.log('SyncState swapped resolved!', steps); },
-    //   () => coordinator.syncState('left'),
-    //   () => { console.log('SyncState left resolved!', steps); },
-    // ];
-    // run(...steps);
-
-    // const loadedPromise = ;
-    // if (loadedPromise !== void 0) {
-    //   loadedPromise.then((value: any) => {
-    //     console.log('SyncState loaded resolved!', value);
-    //   });
-    // }
-
-    // console.log(instruction.instruction);
-    // console.log(this.rootScope?.scope.toString(true));
-    let transformedInstruction = typeof instruction.instruction === 'string' && !instruction.useFullStateInstruction
-      ? await this.hookManager.invokeTransformFromUrl(instruction.instruction, this.processingNavigation as Navigation)
-      : instruction.instruction;
-    // TODO: Review this
-    if (transformedInstruction === '/') {
-      transformedInstruction = '';
-    }
-
-    instruction.scope = instruction.scope ?? this.rootScope!.scope;
-    let configuredRoute = instruction.scope!.findInstructions(transformedInstruction);
-    let configuredRoutePath: string | null = null;
-
-    // let configuredRoute = await this.findInstructions(
-    //   this.rootScope!.scope,
-    //   instruction.instruction,
-    //   instruction.scope ?? this.rootScope!.scope,
-    //   !instruction.useFullStateInstruction);
-    if (instruction.instruction.length > 0 && !configuredRoute.foundConfiguration && !configuredRoute.foundInstructions) {
-      // TODO: Do something here!
-      this.unknownRoute(configuredRoute.remaining);
-    }
-    let instructions = configuredRoute.instructions;
-
-    if (configuredRoute.foundConfiguration) {
-      instruction.path = (instruction.instruction as string).startsWith('/')
-        ? (instruction.instruction as string).slice(1)
-        : instruction.instruction as string;
-      configuredRoutePath = (configuredRoutePath ?? '') + configuredRoute.matching;
-      this.rootScope!.path = configuredRoutePath;
-    }
-    // TODO: Used to have an early exit if no instructions. Restore it?
-
-    if (!this.options.additiveInstructionDefault &&
-      instructions.length > 0 &&
-      !this.instructionResolver.isAddAllViewportsInstruction(instructions[0]) &&
-      !this.instructionResolver.isClearAllViewportsInstruction(instructions[0])) {
-      const instr = this.createViewportInstruction(this.instructionResolver.clearViewportInstruction);
-      instr.scope = instructions[0].scope;
-      instructions.unshift(instr);
-    }
-
-    const clearScopeOwners: IScopeOwner[] = [];
-    let clearViewportScopes: ViewportScope[] = [];
-    for (const clearInstruction of instructions.filter(instr => this.instructionResolver.isClearAllViewportsInstruction(instr))) {
-      const scope = clearInstruction.scope || this.rootScope!.scope;
-      const scopes = scope.allScopes().filter(scope => !scope.owner!.isEmpty).map(scope => scope.owner!);
-      // TODO: Tell Fred about the need for reverse
-      // scopes.reverse();
-      clearScopeOwners.push(...scopes);
-      if (scope.viewportScope !== null && scope.viewportScope !== this.rootScope) {
-        clearViewportScopes.push(scope.viewportScope);
-      }
-    }
-    instructions = instructions.filter(instr => !this.instructionResolver.isClearAllViewportsInstruction(instr));
-
-    for (const addInstruction of instructions.filter(instr => this.instructionResolver.isAddAllViewportsInstruction(instr))) {
-      addInstruction.setViewport((addInstruction.scope || this.rootScope!.scope).viewportScope!.name);
-      addInstruction.scope = addInstruction.scope!.owningScope!;
-    }
-
-    for (const instr of instructions) {
-      instr.topInstruction = true;
-    }
-
-    const updatedScopeOwners: IScopeOwner[] = [];
-    const alreadyFoundInstructions: ViewportInstruction[] = [];
-    // TODO: Take care of cancellations down in subsets/iterations
-    let { found: viewportInstructions, remaining: remainingInstructions } = this.findViewports(instructions, alreadyFoundInstructions);
-    let guard = 100;
-    do {
-      if (!guard--) { // Guard against endless loop
-        const err = new Error(remainingInstructions.length + ' remaining instructions after 100 iterations; there is likely an infinite loop.');
-        (err as Error & IIndexable)['remainingInstructions'] = remainingInstructions;
-        console.log('remainingInstructions', remainingInstructions);
-        throw err;
-      }
-      const changedScopeOwners: IScopeOwner[] = [];
-
-      // TODO: Review whether this await poses a problem (it's currently necessary for new viewports to load)
-      const hooked = await this.hookManager.invokeBeforeNavigation(viewportInstructions, instruction);
-      if (hooked === false) {
-        coordinator.cancel();
-        return;
-        // return this.cancelNavigation([...changedScopeOwners, ...updatedScopeOwners], instruction);
-      } else {
-        viewportInstructions = hooked as ViewportInstruction[];
-      }
-
-      for (const viewportInstruction of viewportInstructions) {
-        const scopeOwner = viewportInstruction.owner;
-        if (scopeOwner !== null) {
-          scopeOwner.path = configuredRoutePath;
-          const action = scopeOwner.setNextContent(viewportInstruction, instruction);
-          if (action !== 'skip') {
-            changedScopeOwners.push(scopeOwner);
-            coordinator.addEntity(scopeOwner);
-          }
-          const dontClear = [scopeOwner];
-          if (action === 'swap') {
-            dontClear.push(...scopeOwner.scope.allScopes(true, true).map(scope => scope.owner!));
-          }
-          arrayRemove(clearScopeOwners, value => dontClear.includes(value));
-          // arrayRemove(clearScopeOwners, value => value === scopeOwner);
-          if (!this.instructionResolver.isClearViewportInstruction(viewportInstruction)
-            && viewportInstruction.scope !== null
-            && viewportInstruction.scope!.parent! !== null
-            && viewportInstruction.scope!.parent!.isViewportScope
-          ) {
-            arrayRemove(clearViewportScopes, value => value === viewportInstruction.scope!.parent!.viewportScope);
-          }
-        }
-      }
-
-      if (!this.isRestrictedNavigation) {
-        coordinator.finalEntity();
-      }
-      coordinator.run();
-      // await coordinator.syncState('routed');
-
-      // // eslint-disable-next-line no-await-in-loop
-      // let results = await Promise.all(changedScopeOwners.map((scopeOwner) => scopeOwner.canUnload()));
-      // if (results.some(result => result === false)) {
-      //   return this.cancelNavigation([...changedScopeOwners, ...updatedScopeOwners], instruction);
-      // }
-      // // eslint-disable-next-line no-await-in-loop
-      // results = await Promise.all(changedScopeOwners.map(async (scopeOwner) => {
-      //   const canLoad = await scopeOwner.canLoad();
-      //   if (typeof canLoad === 'boolean') {
-      //     if (canLoad) {
-      //       coordinator.addEntityState(scopeOwner, 'loaded');
-      //       return scopeOwner.load();
-      //     } else {
-      //       return false;
-      //     }
-      //   }
-      //   await this.load(canLoad, { append: true });
-      //   await scopeOwner.abortContentChange();
-      //   // TODO: Abort content change in the viewports
-      //   return true;
-      // }));
-      // if (results.some(result => result === false)) {
-      //   return this.cancelNavigation([...changedScopeOwners, ...updatedScopeOwners], qInstruction);
-      // }
-
-      for (const viewport of changedScopeOwners) {
-        if (updatedScopeOwners.every(scopeOwner => scopeOwner !== viewport)) {
-          updatedScopeOwners.push(viewport);
-        }
-      }
-      // TODO: Fix multi level recursiveness!
-      alreadyFoundInstructions.push(...viewportInstructions);
-      ({ found: viewportInstructions, remaining: remainingInstructions } = this.findViewports(remainingInstructions, alreadyFoundInstructions));
-
-      // Look for configured child routes (once we've loaded everything so far?)
-      if (configuredRoute.hasRemaining &&
-        viewportInstructions.length === 0 &&
-        remainingInstructions.length === 0) {
-        let configured = new FoundRoute();
-        const routeScopeOwners = alreadyFoundInstructions
-          .filter(instr => instr.owner !== null && instr.owner.path === configuredRoutePath)
-          .map(instr => instr.owner!)
-          .filter((value, index, arr) => arr.indexOf(value) === index);
-
-        // Need to await new viewports being bound
-        if (!this.isRestrictedNavigation) {
-          // await Promise.resolve();
-          // console.log('Awaiting swapped');
-          await coordinator.syncState('swapped');
-          // console.log('Awaited swapped');
-          // console.log('pendingConnects before find new', [...this.pendingConnects]);
-          // const pending = [...this.pendingConnects.values()].filter(connect => connect.isPending);
-          // if (pending.length > 0) {
-          //   console.log('Beginning await for ', pending.length);
-          //   await Promise.all(pending.map(connect => connect.promise));
-          //   console.log('Await done');
-          // }
-        }
-
-        for (const owner of routeScopeOwners) {
-          configured = owner.scope.findInstructions(configuredRoute.remaining);
-          // configured = await this.findInstructions(owner.scope, configuredRoute.remaining, owner.scope);
-          if (configured.foundConfiguration) {
-            break;
-          }
-        }
-        if (configured.foundInstructions) {
-          configuredRoute = configured;
-          configuredRoutePath = (configuredRoutePath ?? '') + "/" + configuredRoute.matching;
-        } else {
-          // TODO: Do something here!
-          this.unknownRoute(configured.remaining);
-        }
-        this.appendInstructions(configured.instructions);
-      }
-      // Don't use defaults when it's a full state navigation
-      if (instruction.useFullStateInstruction) {
-        this.appendedInstructions = this.appendedInstructions.filter(instruction => !instruction.default);
-      }
-      // Process non-defaults first
-      let appendedInstructions = this.appendedInstructions.filter(instruction => !instruction.default);
-      this.appendedInstructions = this.appendedInstructions.filter(instruction => instruction.default);
-      if (appendedInstructions.length === 0) {
-        const index = this.appendedInstructions.findIndex(instruction => instruction.default);
-        if (index >= 0) {
-          appendedInstructions = this.appendedInstructions.splice(index, 1);
-        }
-      }
-      while (appendedInstructions.length > 0) {
-        const appendedInstruction = appendedInstructions.shift() as ViewportInstruction;
-        const existingAlreadyFound = alreadyFoundInstructions.some(instruction => instruction.sameViewport(appendedInstruction));
-        const existingFound = viewportInstructions.find(value => value.sameViewport(appendedInstruction));
-        const existingRemaining = remainingInstructions.find(value => value.sameViewport(appendedInstruction));
-        if (appendedInstruction.default &&
-          (existingAlreadyFound ||
-            (existingFound !== void 0 && !existingFound.default) ||
-            (existingRemaining !== void 0 && !existingRemaining.default))) {
-          continue;
-        }
-        if (existingFound !== void 0) {
-          arrayRemove(viewportInstructions, value => value === existingFound);
-        }
-        if (existingRemaining !== void 0) {
-          arrayRemove(remainingInstructions, value => value === existingRemaining);
-        }
-        if (appendedInstruction.viewport !== null) {
-          viewportInstructions.push(appendedInstruction);
-        } else {
-          remainingInstructions.push(appendedInstruction);
-        }
-      }
-      if (viewportInstructions.length === 0 && remainingInstructions.length === 0) {
-        viewportInstructions = clearScopeOwners.map(owner => {
-          const instruction =
-            this.createViewportInstruction(this.instructionResolver.clearViewportInstruction, owner.isViewport ? owner as Viewport : void 0);
-          if (owner.isViewportScope) {
-            instruction.viewportScope = owner as ViewportScope;
-          }
-          return instruction;
-        });
-        viewportInstructions.push(...clearViewportScopes.map(viewportScope => {
-          const instr = this.createViewportInstruction(this.instructionResolver.clearViewportInstruction);
-          instr.viewportScope = viewportScope;
-          return instr;
-        }));
-        clearViewportScopes = [];
-      }
-      // await new Promise(res => setTimeout(res, 100));
-    } while (viewportInstructions.length > 0 || remainingInstructions.length > 0);
-
-    coordinator.finalEntity();
-
-    // await Promise.all(updatedScopeOwners.map((value) => value.loadContent()));
-
-    await coordinator.syncState('completed');
-    coordinator.finalize();
-    // updatedScopeOwners.forEach((viewport) => {
-    //   viewport.finalizeContentChange();
-    // });
-
-    await this.replacePaths(instruction);
-    // this.updateNav();
-
-    // Remove history entry if no history viewports updated
-    if (instruction.navigation!.new && !instruction.navigation!.first && !instruction.repeating && updatedScopeOwners.every(viewport => viewport.options.noHistory)) {
-      instruction.untracked = true;
-    }
-    // updatedScopeOwners.forEach((viewport) => {
-    //   viewport.finalizeContentChange();
-    // });
-    this.lastNavigation = this.processingNavigation;
-    if (this.lastNavigation?.repeating ?? false) {
-      this.lastNavigation.repeating = false;
-    }
-    this.processingNavigation = null;
-    await this.navigator.finalize(instruction);
-  };
-
-  /**
-   * @internal
-   */
-  public findScope(origin: Element | ICustomElementViewModel | Viewport | Scope | ICustomElementController | null): Scope {
-    // this.ensureRootScope();
-    if (origin === void 0 || origin === null) {
-      return this.rootScope!.scope;
-    }
-    if (origin instanceof Scope || origin instanceof Viewport) {
-      return origin.scope;
-    }
-    return this.getClosestScope(origin) || this.rootScope!.scope;
-  }
-  /**
-   * @internal
-   */
-  public findParentScope(container: IContainer | null): Scope {
-    if (container === null) {
-      return this.rootScope!.scope;
-    }
-    // Already (prematurely) set on this view model so get it from container's parent instead
-    if (container.has(ClosestScope, false)) {
-      container = (container as IContainer & { parent: IContainer }).parent;
-      if (container === null) {
-        return this.rootScope!.scope;
-      }
-    }
-    if (container.has(ClosestScope, true)) {
-      return container.get<Scope>(ClosestScope);
-    }
-    return this.rootScope!.scope;
->>>>>>> e20d7391
   }
 
   public static create(input: INavigationOptions): NavigationOptions {
