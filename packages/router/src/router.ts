--- conflicted
+++ resolved
@@ -1,7 +1,3 @@
-/* eslint-disable @typescript-eslint/no-unused-vars */
-/* eslint-disable @typescript-eslint/promise-function-async */
-/* eslint-disable @typescript-eslint/no-unnecessary-type-assertion */
-/* eslint-disable @typescript-eslint/strict-boolean-expressions */
 /* eslint-disable max-lines-per-function */
 import { DI, IContainer, Key, Reporter, Registration, Metadata } from '@aurelia/kernel';
 import { Aurelia, CustomElementType, CustomElement, INode, DOM, ICustomElementController, ICustomElementViewModel, isRenderContext } from '@aurelia/runtime';
@@ -83,9 +79,9 @@
   unsetClosestScope(viewModelOrContainer: ICustomElementViewModel | IContainer): void;
 
   // Called from the viewport custom element
-  connectViewport(viewport: Viewport | null, controller: ICustomElementController<Element>, name: string, options?: IViewportOptions): Viewport;
+  connectViewport(viewport: Viewport | null, container: IContainer, name: string, element: Element, options?: IViewportOptions): Viewport;
   // Called from the viewport custom element
-  disconnectViewport(viewport: Viewport, controller: ICustomElementController<Element>): void;
+  disconnectViewport(viewport: Viewport, container: IContainer, element: Element | null): void;
   // Called from the viewport scope custom element
   connectViewportScope(viewportScope: ViewportScope | null, name: string, container: IContainer, element: Element, options?: IViewportScopeOptions): ViewportScope;
   // Called from the viewport scope custom element
@@ -664,37 +660,25 @@
     (container as any).resolvers.delete(ClosestScope);
   }
 
-<<<<<<< HEAD
-  // Called from the viewport custom element in attached()
-  public connectViewport(viewport: Viewport | null, controller: ICustomElementController<Element>, name: string, options?: IViewportOptions): Viewport {
-    const parentScope: Scope = this.findParentScope(controller.context);
-=======
   /**
    * @internal - Called from the viewport custom element
    */
   public connectViewport(viewport: Viewport | null, container: IContainer, name: string, element: Element, options?: IViewportOptions): Viewport {
     const parentScope: Scope = this.findParentScope(container);
->>>>>>> b09a76c4
     if (viewport === null) {
-      viewport = parentScope.addViewport(name, controller, options);
-      this.setClosestScope(controller.context, viewport.connectedScope);
+      viewport = parentScope.addViewport(name, element, container, options);
+      this.setClosestScope(container, viewport.connectedScope);
     }
     return viewport as Viewport;
   }
-<<<<<<< HEAD
-  // Called from the viewport custom element
-  public disconnectViewport(viewport: Viewport, controller: ICustomElementController<Element>): void {
-    if (!viewport.connectedScope.parent!.removeViewport(viewport, controller)) {
-=======
   /**
    * @internal - Called from the viewport custom element
    */
   public disconnectViewport(viewport: Viewport, container: IContainer, element: Element | null): void {
     if (!viewport.connectedScope.parent!.removeViewport(viewport, element, container)) {
->>>>>>> b09a76c4
       throw new Error(`Failed to remove viewport: ${viewport.name}`);
     }
-    this.unsetClosestScope(controller.context);
+    this.unsetClosestScope(container);
   }
   /**
    * @internal - Called from the viewport scope custom element
