/* eslint-disable no-fallthrough */
import { IContainer } from '@aurelia/kernel';
import { Controller, LifecycleFlags, ILifecycle, IHydratedController, ICustomElementController, ICustomElementViewModel } from '@aurelia/runtime';
import { IRouteableComponent, RouteableComponentType, ReentryBehavior, NavigationInstruction } from './interfaces';
import { parseQuery } from './parser';
import { Viewport } from './viewport';
import { ViewportInstruction } from './viewport-instruction';
import { Navigation } from './navigation';
import { IConnectedCustomElement } from './resources/viewport';
import { Runner } from './runner';
import { AwaitableMap } from './awaitable-map';

/**
 * @internal - Shouldn't be used directly
 */
export const enum ContentStatus {
  none = 0,
  created = 1,
  activated = 3,
}

export type ContentState = 'created' | 'guarded' | 'loaded' | 'activated';

/**
 * @internal - Shouldn't be used directly
 */
export class ViewportContent {
  // public contentStatus: ContentStatus = ContentStatus.none;
  public contentStates: AwaitableMap<ContentState, void> = new AwaitableMap();
  // public contentStates: Map<ContentState, undefined> = new Map();
  public loaded: boolean = false;
  public fromCache: boolean = false;
  public fromHistory: boolean = false;
  public reentry: boolean = false;

  public constructor(
    // Can (and wants) be a (resolved) type or a string (to be resolved later)
    // public content: ViewportInstruction = new ViewportInstruction(''),
    public content: ViewportInstruction = ViewportInstruction.create(null, ''),
    public instruction = new Navigation({
      instruction: '',
      fullStateInstruction: '',
    }),
    connectedCE: IConnectedCustomElement | null = null
  ) {
    // If we've got a container, we're good to resolve type
    if (!this.content.isComponentType() && (connectedCE?.container ?? null) !== null) {
      this.content.componentType = this.toComponentType(connectedCE!.container!);
    }
  }

  public get componentInstance(): IRouteableComponent | null {
    return this.content.componentInstance;
  }
  public get viewport(): Viewport | null {
    return this.content.viewport;
  }

  public equalComponent(other: ViewportContent): boolean {
    return this.content.sameComponent(other.content);
  }

  public equalParameters(other: ViewportContent): boolean {
    return this.content.sameComponent(other.content, true) &&
      // TODO: Review whether query is relevant
      this.instruction.query === other.instruction.query;
  }

  public reentryBehavior(): ReentryBehavior {
    return (this.content.componentInstance !== null &&
      'reentryBehavior' in this.content.componentInstance &&
      this.content.componentInstance.reentryBehavior !== void 0)
      ? this.content.componentInstance.reentryBehavior
      : ReentryBehavior.default;
  }

  public isCacheEqual(other: ViewportContent): boolean {
    return this.content.sameComponent(other.content, true);
  }

  public contentController(connectedCE: IConnectedCustomElement): ICustomElementController<Element, ICustomElementViewModel<Element>> {
    return Controller.forCustomElement(
      this.content.componentInstance as ICustomElementViewModel<Element>,
      connectedCE.container.get(ILifecycle),
      connectedCE.element,
      connectedCE.container,
      void 0,
      void 0,
    );
  }

  public createComponent(connectedCE: IConnectedCustomElement, fallback?: string): void {
    // if (this.contentStatus !== ContentStatus.none) {
    if (this.contentStates.has('created')) {
      return;
    }
    // Don't load cached content or instantiated history content
    if (!this.fromCache && !this.fromHistory) {
      try {
        this.content.componentInstance = this.toComponentInstance(connectedCE.container);
      } catch (e) {
        if (fallback !== void 0) {
          this.content.setParameters({ id: this.content.componentName });
          this.content.setComponent(fallback);
          try {
            this.content.componentInstance = this.toComponentInstance(connectedCE.container);
          } catch (ee) {
            throw e;
          }
        } else {
          throw e;
        }
      }
    }
    this.contentStates.set('created', void 0);
    // this.contentStatus = ContentStatus.created;

    // if (this.contentStatus !== ContentStatus.created || !this.loaded || !this.content.componentInstance) {
    // if (this.contentStatus !== ContentStatus.created || this.loaded || !this.content.componentInstance) {
    if (this.contentStates.has('loaded') || !this.content.componentInstance) {
      return;
    }
    // this.contentStatus = ContentStatus.loaded;
    // Don't load cached content or instantiated history content
    if (!this.fromCache || !this.fromHistory) {
      const controller = this.contentController(connectedCE);
      controller.parent = connectedCE.controller; // CustomElement.for(connectedCE.element)!;
    }
  }

  // public destroyComponent(): void {
  //   // TODO: We might want to do something here eventually, who knows?
  //   // if (this.contentStatus !== ContentStatus.created) {
  //   if (!this.contentStates.has('created')) {
  //     return;
  //   }
  //   // Don't destroy components when stateful
  //   // this.contentStatus = ContentStatus.none;
  //   this.contentStates.delete('created');
  // }

  public canLoad(viewport: Viewport, previousInstruction: Navigation): boolean | NavigationInstruction | NavigationInstruction[] | Promise<boolean | NavigationInstruction | NavigationInstruction[]> {
    if (!this.contentStates.has('created') || (this.contentStates.has('guarded') && !this.reentry)) {
      return true;
    }
    this.contentStates.set('guarded', void 0);

    if (!this.content.componentInstance) {
      return false;
    }

    if (!this.content.componentInstance.canLoad) {
      return true;
    }

    const typeParameters = this.content.componentType ? this.content.componentType.parameters : null;
    this.instruction.parameters = this.content.toSpecifiedParameters(typeParameters);
    const merged = { ...parseQuery(this.instruction.query), ...this.instruction.parameters };
    const result = this.content.componentInstance.canLoad(merged, this.instruction, previousInstruction);
    if (typeof result === 'boolean') {
      return result;
    }
    if (typeof result === 'string') {
      return [viewport.router.createViewportInstruction(result, viewport)];
    }
    return result as Promise<ViewportInstruction[]>;
  }

  public canUnload(nextInstruction: Navigation | null): boolean | Promise<boolean> {
    if (!this.content.componentInstance || !this.content.componentInstance.canUnload) {
      return true;
    }
    if (!this.contentStates.has('loaded')) {
      return true;
    }

    return this.content.componentInstance.canUnload(nextInstruction, this.instruction);
  }
  // public async canUnload(nextInstruction: Navigation | null): Promise<boolean> {
  //   if (!this.content.componentInstance || !this.content.componentInstance.canUnload) {
  //     return true;
  //   }

  //   const result = this.content.componentInstance.canUnload(nextInstruction, this.instruction);

  //   if (typeof result === 'boolean') {
  //     return result;
  //   }
  //   return result;
  // }

  public load(previousInstruction: Navigation): void | Promise<void> {
    // if (!this.reentry && (this.contentStatus !== ContentStatus.created || this.loaded)) {
    // if (!this.reentry && this.loaded) {
    // if (!this.contentStates.has('created') || (this.contentStates.has('loaded') && !this.reentry)) {
    //   return;
    // }
    // this.reentry = false;

    return Runner.run(
      () => this.contentStates.await('guarded'),
      () => {
        if (!this.contentStates.has('created') || (this.contentStates.has('loaded') && !this.reentry)) {
          return;
        }
        this.reentry = false;
        // this.loaded = true;
        // console.log('loaded', this.content.componentName);
        this.contentStates.set('loaded', void 0);
        if (this.content.componentInstance && this.content.componentInstance.load) {
          const typeParameters = this.content.componentType ? this.content.componentType.parameters : null;
          this.instruction.parameters = this.content.toSpecifiedParameters(typeParameters);
          const merged = { ...parseQuery(this.instruction.query), ...this.instruction.parameters };
          return this.content.componentInstance.load(merged, this.instruction, previousInstruction);
        }
      }
    );
  }
  public unload(nextInstruction: Navigation | null): void | Promise<void> {
    // if (!this.loaded) {
    if (!this.contentStates.has('loaded')) {
      return;
    }
<<<<<<< HEAD
    // Don't load cached content or instantiated history content
    if (!this.fromCache || !this.fromHistory) {
      const host: INode = element as INode;
      const controller = Controller.forCustomElement(
        this.content.componentInstance,
        container.get(ILifecycle),
        host,
        container,
        null,
        void 0,
      );
      controller.parent = CustomElement.for(element)!;
=======
    // this.loaded = false;
    // console.log('loaded', this.content.componentName, 'deleted');
    this.contentStates.delete('loaded');
    if (this.content.componentInstance && this.content.componentInstance.unload) {
      return this.content.componentInstance.unload(nextInstruction, this.instruction);
>>>>>>> 54611ecd
    }
  }

  // public unloadComponent(cache: ViewportContent[], stateful: boolean = false): void {
  //   // TODO: We might want to do something here eventually, who knows?
  //   // if (this.contentStatus !== ContentStatus.activated) {
  //   if (!this.contentStates.has('created')) {
  //     return;
  //   }

  //   // Don't unload components when stateful
  //   // TODO: We're missing stuff here
  //   if (!stateful) {
  //     // this.contentStatus = ContentStatus.created;
  //     this.contentStates.delete('created');
  //   } else {
  //     cache.push(this);
  //   }
  // }

  public activateComponent(initiator: IHydratedController<Element> | null, parent: ICustomElementController<Element, ICustomElementViewModel<Element>> | null, flags: LifecycleFlags, connectedCE: IConnectedCustomElement, parentActivated: boolean): void | Promise<void> {
    // if (this.contentStates.has('activated') || !this.contentStates.has('created')) {
    // if (this.contentStates.has('activated')) {
    //   return;
    // }
    // this.contentStates.set('activated', void 0);

    // // if (parentActivated) { // Parent is already part of an activation
    // //   return ;
    // // }

    // const contentController = this.contentController(connectedCE);
    return Runner.run(
      () => this.contentStates.await('loaded'),
      () => {
        if (this.contentStates.has('activated')) {
          return;
        }
        this.contentStates.set('activated', void 0);

        // if (parentActivated) { // Parent is already part of an activation
        //   return ;
        // }

        const contentController = this.contentController(connectedCE);
        return contentController.activate(initiator ?? contentController, null /* TODO: take back: parent! */, flags);
      },
      () => {
        if (this.fromCache || this.fromHistory) {
          const elements = Array.from(connectedCE.element.getElementsByTagName('*'));
          for (const el of elements) {
            const attr = el.getAttribute('au-element-scroll');
            if (attr) {
              const [top, left] = attr.split(',');
              el.removeAttribute('au-element-scroll');
              el.scrollTo(+left, +top);
            }
          }
        }
      },
    );
  }
  // public async activateComponent(initiator: IHydratedController<Element> | null, parent: ICustomElementController<Element, ICustomElementViewModel<Element>> | null, flags: LifecycleFlags, connectedCE: IConnectedCustomElement): Promise<void> {
  //   // if (this.contentStatus !== ContentStatus.created) {
  //   if (!this.contentStates.has('created')) {
  //     return;
  //   }
  //   // this.contentStatus = ContentStatus.activated;
  //   this.contentStates.add('activated');

  //   const contentController = this.contentController(connectedCE);
  //   await contentController.activate(initiator ?? contentController, parent!, flags);

  //   if (this.fromCache || this.fromHistory) {
  //     const elements = Array.from(connectedCE.element.getElementsByTagName('*'));
  //     for (const el of elements) {
  //       const attr = el.getAttribute('au-element-scroll');
  //       if (attr) {
  //         const [top, left] = attr.split(',');
  //         el.removeAttribute('au-element-scroll');
  //         el.scrollTo(+left, +top);
  //       }
  //     }
  //   }
  // }

  public deactivateComponent(initiator: IHydratedController<Element> | null, parent: ICustomElementController<Element, ICustomElementViewModel<Element>> | null, flags: LifecycleFlags, connectedCE: IConnectedCustomElement, stateful: boolean = false): void | Promise<void> {
    // if (this.contentStatus !== ContentStatus.activated) {
    if (!this.contentStates.has('activated')) {
      return;
    }
    // this.contentStatus = ContentStatus.created;
    this.contentStates.delete('activated');

    if (stateful && connectedCE.element !== null) {
      // const contentController = this.content.componentInstance!.$controller!;
      const elements = Array.from(connectedCE.element.getElementsByTagName('*'));
      for (const el of elements) {
        if (el.scrollTop > 0 || el.scrollLeft) {
          el.setAttribute('au-element-scroll', `${el.scrollTop},${el.scrollLeft}`);
        }
      }
    }

    const contentController = this.contentController(connectedCE);
    return Runner.run(
      () => contentController.deactivate(initiator ?? contentController, parent!, flags)
    );
  }

  public disposeComponent(connectedCE: IConnectedCustomElement, cache: ViewportContent[], stateful: boolean = false): void | Promise<void> {
    if (!this.contentStates.has('created')) {
      return;
    }

    // Don't unload components when stateful
    // TODO: We're missing stuff here
    if (!stateful) {
      this.contentStates.delete('created');
      const contentController = this.contentController(connectedCE);
      return contentController.dispose();
    } else {
      cache.push(this);
    }
  }

  public freeContent(connectedCE: IConnectedCustomElement | null, nextInstruction: Navigation | null, cache: ViewportContent[], stateful: boolean = false): void | Promise<void> {
    // switch (this.contentStatus) {
    //   case ContentStatus.activated:
    //     await this.unload(nextInstruction);
    //     await this.deactivateComponent(null, connectedCE!.controller, LifecycleFlags.none, connectedCE!, stateful);
    //     this.unloadComponent(cache, stateful); // TODO: Hook up to new dispose
    //   case ContentStatus.created:
    //     this.destroyComponent();
    // }
    // TODO: Fix execution order on these
    // These are all safe to run
    return Runner.run(
      () => this.unload(nextInstruction),
      () => this.deactivateComponent(null, connectedCE!.controller, LifecycleFlags.none, connectedCE!, stateful),
      // () => this.unloadComponent(cache, stateful), // TODO: Hook up to new dispose
      // () => this.destroyComponent(),
      () => this.disposeComponent(connectedCE!, cache, stateful),
    );
  }

  public toComponentName(): string | null {
    return this.content.componentName;
  }
  public toComponentType(container: IContainer): RouteableComponentType | null {
    if (this.content.isEmpty()) {
      return null;
    }
    return this.content.toComponentType(container);
  }
  public toComponentInstance(container: IContainer): IRouteableComponent | null {
    if (this.content.isEmpty()) {
      return null;
    }
    return this.content.toComponentInstance(container);
  }
}<|MERGE_RESOLUTION|>--- conflicted
+++ resolved
@@ -221,26 +221,11 @@
     if (!this.contentStates.has('loaded')) {
       return;
     }
-<<<<<<< HEAD
-    // Don't load cached content or instantiated history content
-    if (!this.fromCache || !this.fromHistory) {
-      const host: INode = element as INode;
-      const controller = Controller.forCustomElement(
-        this.content.componentInstance,
-        container.get(ILifecycle),
-        host,
-        container,
-        null,
-        void 0,
-      );
-      controller.parent = CustomElement.for(element)!;
-=======
     // this.loaded = false;
     // console.log('loaded', this.content.componentName, 'deleted');
     this.contentStates.delete('loaded');
     if (this.content.componentInstance && this.content.componentInstance.unload) {
       return this.content.componentInstance.unload(nextInstruction, this.instruction);
->>>>>>> 54611ecd
     }
   }
 
