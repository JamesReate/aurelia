import { Metadata, isObject, applyMetadataPolyfill } from '@aurelia/metadata';

applyMetadataPolyfill(Reflect);

import { isArrayIndex, isNativeFunction } from './functions';
import { Class, Constructable } from './interfaces';
import { PLATFORM } from './platform';
import { Reporter } from './reporter';
import { Protocol, ResourceType, ResourceDefinition, IResourceKind } from './resource';

/* eslint-disable @typescript-eslint/no-explicit-any */

export type ResolveCallback<T = any> = (handler: IContainer, requestor: IContainer, resolver: IResolver<T>) => T;

export type InterfaceSymbol<K = any> = (target: Injectable<K>, property: string, index: number) => void;

export interface IDefaultableInterfaceSymbol<K> extends InterfaceSymbol<K> {
  withDefault(configure: (builder: ResolverBuilder<K>) => IResolver<K>): InterfaceSymbol<K>;
  noDefault(): InterfaceSymbol<K>;
}

// This interface exists only to break a circular type referencing issue in the IServiceLocator interface.
// Otherwise IServiceLocator references IResolver, which references IContainer, which extends IServiceLocator.
interface IResolverLike<C, K = any> {
  readonly $isResolver: true;
  resolve(handler: C, requestor: C): Resolved<K>;
  getFactory?(container: C): (K extends Constructable ? IFactory<K> : never) | null;
}

export interface IResolver<K = any> extends IResolverLike<IContainer, K> { }
export interface IDisposableResolver<K = any> extends IResolver<K> {
  dispose(): void;
}

export interface IRegistration<K = any> {
  register(container: IContainer, key?: Key): IResolver<K>;
}

export type Transformer<K> = (instance: Resolved<K>) => Resolved<K>;

export interface IFactory<T extends Constructable = any> {
  readonly Type: T;
  registerTransformer(transformer: Transformer<T>): boolean;
  construct(container: IContainer, dynamicDependencies?: Key[]): Resolved<T>;
}

export interface IServiceLocator {
  has<K extends Key>(key: K | Key, searchAncestors: boolean): boolean;
  get<K extends Key>(key: K): Resolved<K>;
  get<K extends Key>(key: Key): Resolved<K>;
  get<K extends Key>(key: K | Key): Resolved<K>;
  getAll<K extends Key>(key: K): readonly Resolved<K>[];
  getAll<K extends Key>(key: Key): readonly Resolved<K>[];
  getAll<K extends Key>(key: K | Key): readonly Resolved<K>[];
}

export interface IRegistry {
  register(container: IContainer, ...params: unknown[]): void | IResolver | IContainer;
}

export interface IContainer extends IServiceLocator {
  register(...params: any[]): IContainer;
  registerResolver<K extends Key, T = K>(key: K, resolver: IResolver<T>, isDisposable?: boolean): IResolver<T>;
  registerTransformer<K extends Key, T = K>(key: K, transformer: Transformer<T>): boolean;
  getResolver<K extends Key, T = K>(key: K | Key, autoRegister?: boolean): IResolver<T> | null;
  registerFactory<T extends Constructable>(key: T, factory: IFactory<T>): void;
  getFactory<T extends Constructable>(key: T): IFactory<T> | null;
  createChild(config?: IContainerConfiguration): IContainer;
  disposeResolvers(): void;
  findResource<
    TType extends ResourceType,
    TDef extends ResourceDefinition,
  >(kind: IResourceKind<TType, TDef>, name: string): TDef | null;
  createResource<
    TType extends ResourceType,
    TDef extends ResourceDefinition,
  >(kind: IResourceKind<TType, TDef>, name: string): InstanceType<TType> | null;
}

export class ResolverBuilder<K> {
  public constructor(
    private container: IContainer,
    private key: Key,
  ) {}

  public instance(value: K): IResolver<K> {
    return this.registerResolver(ResolverStrategy.instance, value);
  }

  public singleton(value: Constructable): IResolver<K> {
    return this.registerResolver(ResolverStrategy.singleton, value);
  }

  public transient(value: Constructable): IResolver<K> {
    return this.registerResolver(ResolverStrategy.transient, value);
  }

  public callback(value: ResolveCallback<K>): IResolver<K> {
    return this.registerResolver(ResolverStrategy.callback, value);
  }

  public cachedCallback(value: ResolveCallback<K>): IResolver<K> {
    return this.registerResolver(ResolverStrategy.callback, cacheCallbackResult(value));
  }

  public aliasTo(destinationKey: Key): IResolver<K> {
    return this.registerResolver(ResolverStrategy.alias, destinationKey);
  }

  private registerResolver(strategy: ResolverStrategy, state: unknown): IResolver<K> {
    const { container, key } = this;
    this.container = this.key = (void 0)!;
    return container.registerResolver(key, new Resolver(key, strategy, state));
  }
}

export type RegisterSelf<T extends Constructable> = {
  register(container: IContainer): IResolver<InstanceType<T>>;
  registerInRequester: boolean;
};

export type Key = PropertyKey | object | InterfaceSymbol | Constructable | IResolver;

export type Resolved<K> = (
  K extends InterfaceSymbol<infer T>
    ? T
    : K extends Constructable
      ? InstanceType<K>
      : K extends IResolverLike<any, infer T1>
        ? T1 extends Constructable
          ? InstanceType<T1>
          : T1
        : K
);

export type Injectable<T = {}> = Constructable<T> & { inject?: Key[] };

type InternalDefaultableInterfaceSymbol<K> = IDefaultableInterfaceSymbol<K> & Partial<IRegistration<K> & {
  friendlyName: string; $isInterface: true;}>;

function cloneArrayWithPossibleProps<T>(source: readonly T[]): T[] {
  const clone = source.slice();
  const keys = Object.keys(source);
  const len = keys.length;
  let key: string;
  for (let i = 0; i < len; ++i) {
    key = keys[i];
    if (!isArrayIndex(key)) {
      clone[key] = source[key];
    }
  }
  return clone;
}

export interface IContainerConfiguration {
<<<<<<< HEAD
  jitRegisterInRoot?: boolean;
  /**
   * If `true`, `createChild` will inherit the resource resolvers from its parent container
   * instead of only from the root container.
   *
   * Setting this flag will not implicitly perpetuate it in the child container hierarchy.
   * It must be explicitly set on each call to `createChild`.
   */
  inheritParentResources?: boolean;
  defaultResolver?(key: Key, handler: IContainer): IResolver;
=======
  defaultResolver(key: Key, handler: IContainer): IResolver;
>>>>>>> 32e7163a
}

export const DefaultResolver = {
  none(key: Key): IResolver {throw Error(`${key.toString()} not registered, did you forget to add @singleton()?`);},
  singleton(key: Key): IResolver {return new Resolver(key, ResolverStrategy.singleton, key);},
  transient(key: Key): IResolver {return new Resolver(key, ResolverStrategy.transient, key);},
};

<<<<<<< HEAD
export class ContainerConfiguration implements IContainerConfiguration {
  public static readonly DEFAULT: ContainerConfiguration = ContainerConfiguration.from({});

  private constructor(
    public readonly jitRegisterInRoot: boolean,
    public readonly inheritParentResources: boolean,
    public readonly defaultResolver: (key: Key, handler: IContainer) => IResolver,
  ) {}

  public static from(config?: IContainerConfiguration): ContainerConfiguration {
    if (
      config === void 0 ||
      config === ContainerConfiguration.DEFAULT
    ) {
      return ContainerConfiguration.DEFAULT;
    }
    return new ContainerConfiguration(
      config.jitRegisterInRoot ?? true,
      config.inheritParentResources ?? false,
      config.defaultResolver ?? DefaultResolver.singleton,
    );
  }
}
=======
export const DefaultContainerConfiguration: IContainerConfiguration = {
  defaultResolver: DefaultResolver.singleton,
};
>>>>>>> 32e7163a

export const DI = {
  createContainer(config?: Partial<IContainerConfiguration>): IContainer {
    return new Container(null, ContainerConfiguration.from(config));
  },
  getDesignParamtypes(Type: Constructable | Injectable): readonly Key[] | undefined {
    return Metadata.getOwn('design:paramtypes', Type);
  },
  getAnnotationParamtypes(Type: Constructable | Injectable): readonly Key[] | undefined {
    const key = Protocol.annotation.keyFor('di:paramtypes');
    return Metadata.getOwn(key, Type);
  },
  getOrCreateAnnotationParamTypes(Type: Constructable | Injectable): Key[] {
    const key = Protocol.annotation.keyFor('di:paramtypes');
    let annotationParamtypes = Metadata.getOwn(key, Type);
    if (annotationParamtypes === void 0) {
      Metadata.define(key, annotationParamtypes = [], Type);
      Protocol.annotation.appendTo(Type, key);
    }
    return annotationParamtypes;
  },
  getDependencies(Type: Constructable | Injectable): Key[] {
    // Note: Every detail of this getDependencies method is pretty deliberate at the moment, and probably not yet 100% tested from every possible angle,
    // so be careful with making changes here as it can have a huge impact on complex end user apps.
    // Preferably, only make changes to the dependency resolution process via a RFC.

    const key = Protocol.annotation.keyFor('di:dependencies');
    let dependencies = Metadata.getOwn(key, Type) as Key[] | undefined;
    if (dependencies === void 0) {
      // Type.length is the number of constructor parameters. If this is 0, it could mean the class has an empty constructor
      // but it could also mean the class has no constructor at all (in which case it inherits the constructor from the prototype).

      // Non-zero constructor length + no paramtypes means emitDecoratorMetadata is off, or the class has no decorator.
      // We're not doing anything with the above right now, but it's good to keep in mind for any future issues.

      const inject = (Type as Injectable).inject;
      if (inject === void 0) {
        // design:paramtypes is set by tsc when emitDecoratorMetadata is enabled.
        const designParamtypes = DI.getDesignParamtypes(Type);
        // au:annotation:di:paramtypes is set by the parameter decorator from DI.createInterface or by @inject
        const annotationParamtypes = DI.getAnnotationParamtypes(Type);
        if (designParamtypes === void 0) {
          if (annotationParamtypes === void 0) {
            // Only go up the prototype if neither static inject nor any of the paramtypes is defined, as
            // there is no sound way to merge a type's deps with its prototype's deps
            const Proto = Object.getPrototypeOf(Type);
            if (typeof Proto === 'function' && Proto !== Function.prototype) {
              dependencies = cloneArrayWithPossibleProps(DI.getDependencies(Proto));
            } else {
              dependencies = [];
            }
          } else {
            // No design:paramtypes so just use the au:annotation:di:paramtypes
            dependencies = cloneArrayWithPossibleProps(annotationParamtypes);
          }
        } else if (annotationParamtypes === void 0) {
          // No au:annotation:di:paramtypes so just use the design:paramtypes
          dependencies = cloneArrayWithPossibleProps(designParamtypes);
        } else {
          // We've got both, so merge them (in case of conflict on same index, au:annotation:di:paramtypes take precedence)
          dependencies = cloneArrayWithPossibleProps(designParamtypes);
          let len = annotationParamtypes.length;
          let auAnnotationParamtype: Key;
          for (let i = 0; i < len; ++i) {
            auAnnotationParamtype = annotationParamtypes[i];
            if (auAnnotationParamtype !== void 0) {
              dependencies[i] = auAnnotationParamtype;
            }
          }

          const keys = Object.keys(annotationParamtypes);
          len = keys.length;
          let key: string;
          for (let i = 0; i < len; ++i) {
            key = keys[i];
            if (!isArrayIndex(key)) {
              dependencies[key] = annotationParamtypes[key];
            }
          }
        }
      } else {
        // Ignore paramtypes if we have static inject
        dependencies = cloneArrayWithPossibleProps(inject);
      }

      Metadata.define(key, dependencies, Type);
      Protocol.annotation.appendTo(Type, key);
    }

    return dependencies;
  },
  /**
   * creates a decorator that also matches an interface and can be used as a {@linkcode Key}.
   * ```ts
   * const ILogger = DI.createInterface<Logger>('Logger').noDefault();
   * container.register(Registration.singleton(ILogger, getSomeLogger()));
   * const log = container.get(ILogger);
   * log.info('hello world');
   * class Foo {
   *   constructor( @ILogger log: ILogger ) {
   *     log.info('hello world');
   *   }
   * }
   * ```
   * you can also build default registrations into your interface.
   * ```ts
   * export const ILogger = DI.createInterface<Logger>('Logger')
   *        .withDefault( builder => builder.cachedCallback(LoggerDefault));
   * const log = container.get(ILogger);
   * log.info('hello world');
   * class Foo {
   *   constructor( @ILogger log: ILogger ) {
   *     log.info('hello world');
   *   }
   * }
   * ```
   * but these default registrations won't work the same with other decorators that take keys, for example
   * ```ts
   * export const MyStr = DI.createInterface<string>('MyStr')
   *        .withDefault( builder => builder.instance('somestring'));
   * class Foo {
   *   constructor( @optional(MyStr) public readonly str: string ) {
   *   }
   * }
   * container.get(Foo).str; // returns undefined
   * ```
   * to fix this add this line somewhere before you do a `get`
   * ```ts
   * container.register(MyStr);
   * container.get(Foo).str; // returns 'somestring'
   * ```
   *
   * - @param friendlyName used to improve error messaging
   */
  createInterface<K extends Key>(friendlyName?: string): IDefaultableInterfaceSymbol<K> {
    const Interface: InternalDefaultableInterfaceSymbol<K> = function (target: Injectable<K>, property: string, index: number): any {
      if (target == null || new.target !== undefined) {
        throw new Error(`No registration for interface: '${Interface.friendlyName}'`); // TODO: add error (trying to resolve an InterfaceSymbol that has no registrations)
      }
      const annotationParamtypes = DI.getOrCreateAnnotationParamTypes(target);
      annotationParamtypes[index] = Interface;
      return target;
    };
    Interface.$isInterface = true;
    Interface.friendlyName = friendlyName == null ? 'Interface' : friendlyName;

    Interface.noDefault = function (): InterfaceSymbol<K> {
      return Interface;
    };

    Interface.withDefault = function (configure: (builder: ResolverBuilder<K>) => IResolver<K>): InterfaceSymbol<K> {
      Interface.withDefault = function (): InterfaceSymbol<K> {
        throw Reporter.error(17, Interface);
      };

      Interface.register = function (container: IContainer, key?: Key): IResolver<K> {
        return configure(new ResolverBuilder(container, key ?? Interface));
      };

      return Interface;
    };

    Interface.toString = function toString(): string {
      return `InterfaceSymbol<${Interface.friendlyName}>`;
    };

    return Interface;
  },
  inject(...dependencies: Key[]): (target: Injectable, key?: string | number, descriptor?: PropertyDescriptor | number) => void {
    return function (target: Injectable, key?: string | number, descriptor?: PropertyDescriptor | number): void {
      if (typeof descriptor === 'number') { // It's a parameter decorator.
        const annotationParamtypes = DI.getOrCreateAnnotationParamTypes(target);
        const dep = dependencies[0];
        if (dep !== void 0) {
          annotationParamtypes[descriptor] = dep;
        }
      } else if (key) { // It's a property decorator. Not supported by the container without plugins.
        const annotationParamtypes = DI.getOrCreateAnnotationParamTypes((target as unknown as { constructor: Injectable }).constructor);
        const dep = dependencies[0];
        if (dep !== void 0) {
          annotationParamtypes[key as number] = dep;
        }
      } else if (descriptor) { // It's a function decorator (not a Class constructor)
        const fn = descriptor.value;
        const annotationParamtypes = DI.getOrCreateAnnotationParamTypes(fn);
        let dep: Key;
        for (let i = 0; i < dependencies.length; ++i) {
          dep = dependencies[i];
          if (dep !== void 0) {
            annotationParamtypes[i] = dep;
          }
        }
      } else { // It's a class decorator.
        const annotationParamtypes = DI.getOrCreateAnnotationParamTypes(target);
        let dep: Key;
        for (let i = 0; i < dependencies.length; ++i) {
          dep = dependencies[i];
          if (dep !== void 0) {
            annotationParamtypes[i] = dep;
          }
        }
      }
    };
  },
  /**
   * Registers the `target` class as a transient dependency; each time the dependency is resolved
   * a new instance will be created.
   *
   * @param target - The class / constructor function to register as transient.
   * @returns The same class, with a static `register` method that takes a container and returns the appropriate resolver.
   *
   * @example ```ts
   * // On an existing class
   * class Foo { }
   * DI.transient(Foo);
   *
   * // Inline declaration
   * const Foo = DI.transient(class { });
   * // Foo is now strongly typed with register
   * Foo.register(container);
   * ```
   */
  transient<T extends Constructable>(target: T & Partial<RegisterSelf<T>>): T & RegisterSelf<T> {
    target.register = function register(container: IContainer): IResolver<InstanceType<T>> {
      const registration = Registration.transient(target as T, target as T);
      return registration.register(container, target);
    };
    target.registerInRequester = false;
    return target as T & RegisterSelf<T>;
  },
  /**
   * Registers the `target` class as a singleton dependency; the class will only be created once. Each
   * consecutive time the dependency is resolved, the same instance will be returned.
   *
   * @param target - The class / constructor function to register as a singleton.
   * @returns The same class, with a static `register` method that takes a container and returns the appropriate resolver.
   * @example ```ts
   * // On an existing class
   * class Foo { }
   * DI.singleton(Foo);
   *
   * // Inline declaration
   * const Foo = DI.singleton(class { });
   * // Foo is now strongly typed with register
   * Foo.register(container);
   * ```
   */
  singleton<T extends Constructable>(target: T & Partial<RegisterSelf<T>>, options: SingletonOptions = defaultSingletonOptions):
    T & RegisterSelf<T> {
    target.register = function register(container: IContainer): IResolver<InstanceType<T>> {
      const registration = Registration.singleton(target, target);
      return registration.register(container, target);
    };
    target.registerInRequester = options.scoped;
    return target as T & RegisterSelf<T>;
  },
};

export const IContainer = DI.createInterface<IContainer>('IContainer').noDefault();
export const IServiceLocator = IContainer as unknown as InterfaceSymbol<IServiceLocator>;

function createResolver(getter: (key: any, handler: IContainer, requestor: IContainer) => any): (key: any) => any {
  return function (key: any): ReturnType<typeof DI.inject> {
    const resolver: ReturnType<typeof DI.inject> & Partial<Pick<IResolver, 'resolve'>> & { $isResolver: true} = function (target: Injectable, property?: string | number, descriptor?: PropertyDescriptor | number): void {
      DI.inject(resolver)(target, property, descriptor);
    };

    resolver.$isResolver = true;
    resolver.resolve = function (handler: IContainer, requestor: IContainer): any {
      return getter(key, handler, requestor);
    };

    return resolver;
  };
}

export const inject = DI.inject;

function transientDecorator<T extends Constructable>(target: T & Partial<RegisterSelf<T>>):
  T & RegisterSelf<T> {
  return DI.transient(target);
}
/**
 * Registers the decorated class as a transient dependency; each time the dependency is resolved
 * a new instance will be created.
 *
 * @example ```ts
 * &#64;transient()
 * class Foo { }
 * ```
 */
export function transient<T extends Constructable>(): typeof transientDecorator;
/**
 * Registers the `target` class as a transient dependency; each time the dependency is resolved
 * a new instance will be created.
 *
 * @param target - The class / constructor function to register as transient.
 *
 * @example ```ts
 * &#64;transient()
 * class Foo { }
 * ```
 */
export function transient<T extends Constructable>(target: T & Partial<RegisterSelf<T>>): T & RegisterSelf<T>;
export function transient<T extends Constructable>(target?: T & Partial<RegisterSelf<T>>): T & RegisterSelf<T> | typeof transientDecorator {
  return target == null ? transientDecorator : transientDecorator(target);
}

type SingletonOptions = { scoped: boolean };
const defaultSingletonOptions = { scoped: false };

function singletonDecorator<T extends Constructable>(target: T & Partial<RegisterSelf<T>>): T & RegisterSelf<T> {
  return DI.singleton(target);
}
/**
 * Registers the decorated class as a singleton dependency; the class will only be created once. Each
 * consecutive time the dependency is resolved, the same instance will be returned.
 *
 * @example ```ts
 * &#64;singleton()
 * class Foo { }
 * ```
 */
export function singleton<T extends Constructable>(): typeof singletonDecorator;
export function singleton<T extends Constructable>(options?: SingletonOptions): typeof singletonDecorator;
/**
 * Registers the `target` class as a singleton dependency; the class will only be created once. Each
 * consecutive time the dependency is resolved, the same instance will be returned.
 *
 * @param target - The class / constructor function to register as a singleton.
 *
 * @example ```ts
 * &#64;singleton()
 * class Foo { }
 * ```
 */
export function singleton<T extends Constructable>(target: T & Partial<RegisterSelf<T>>): T & RegisterSelf<T>;
export function singleton<T extends Constructable>(targetOrOptions?: (T & Partial<RegisterSelf<T>>) | SingletonOptions): T & RegisterSelf<T> | typeof singletonDecorator {
  if (typeof targetOrOptions === 'function') {
    return DI.singleton(targetOrOptions);
  }
  return function <T extends Constructable>($target: T) {
    return DI.singleton($target, targetOrOptions as SingletonOptions | undefined);
  };
}

export const all = createResolver((key: Key, handler: IContainer, requestor: IContainer) => requestor.getAll(key));

/**
 * Lazily inject a dependency depending on whether the [[`Key`]] is present at the time of function call.
 *
 * You need to make your argument a function that returns the type, for example
 * ```ts
 * class Foo {
 *   constructor( @lazy('random') public random: () => number )
 * }
 * const foo = container.get(Foo); // instanceof Foo
 * foo.random(); // throws
 * ```
 * would throw an exception because you haven't registered `'random'` before calling the method. This, would give you a
 * new [['Math.random()']] number each time.
 * ```ts
 * class Foo {
 *   constructor( @lazy('random') public random: () => random )
 * }
 * container.register(Registration.callback('random', Math.random ));
 * container.get(Foo).random(); // some random number
 * container.get(Foo).random(); // another random number
 * ```
 * `@lazy` does not manage the lifecycle of the underlying key. If you want a singleton, you have to register as a
 * `singleton`, `transient` would also behave as you would expect, providing you a new instance each time.
 *
 * - @param key [[`Key`]]
 * see { @link DI.createInterface } on interactions with interfaces
 */
export const lazy = createResolver((key: Key, handler: IContainer, requestor: IContainer) =>  {
  return () => requestor.get(key);
});

/**
 * Allows you to optionally inject a dependency depending on whether the [[`Key`]] is present, for example
 * ```ts
 * class Foo {
 *   constructor( @inject('mystring') public str: string = 'somestring' )
 * }
 * container.get(Foo); // throws
 * ```
 * would fail
 * ```ts
 * class Foo {
 *   constructor( @optional('mystring') public str: string = 'somestring' )
 * }
 * container.get(Foo).str // somestring
 * ```
 * if you use it without a default it will inject `undefined`, so rember to mark your input type as
 * possibly `undefined`!
 *
 * - @param key: [[`Key`]]
 *
 * see { @link DI.createInterface } on interactions with interfaces
 */
export const optional = createResolver((key: Key, handler: IContainer, requestor: IContainer) =>  {
  if (requestor.has(key, true)) {
    return requestor.get(key);
  } else {
    return undefined;
  }
});
/**
 * ignore tells the container not to try to inject a dependency
 */
export function ignore(target: Injectable, property?: string | number, descriptor?: PropertyDescriptor | number): void {
  DI.inject(ignore)(target, property, descriptor);
}
ignore.$isResolver = true;
ignore.resolve = () => undefined;
export const newInstanceForScope = createResolver((key: any, handler: IContainer, requestor: IContainer) => {
  const instance = createNewInstance(key, handler);

  const instanceProvider: InstanceProvider<any> = new InstanceProvider<any>();
  instanceProvider.prepare(instance);

  requestor.registerResolver(key, instanceProvider, true);

  return instance;
});

export const newInstanceOf = createResolver((key: any, handler: IContainer, _requestor: IContainer) => createNewInstance(key, handler));

function createNewInstance(key: any, handler: IContainer) {
  const factory = handler.getFactory(key);
  if (factory === null) {
    throw new Error(`No factory registered for ${key}`);
  }
  return factory.construct(handler);
}

/** @internal */
export const enum ResolverStrategy {
  instance = 0,
  singleton = 1,
  transient = 2,
  callback = 3,
  array = 4,
  alias = 5
}

/** @internal */
export class Resolver implements IResolver, IRegistration {
  public constructor(
    public key: Key,
    public strategy: ResolverStrategy,
    public state: any,
  ) {}

  public get $isResolver(): true { return true; }

  private resolving: boolean = false;

  public register(container: IContainer, key?: Key): IResolver {
    return container.registerResolver(key || this.key, this);
  }

  public resolve(handler: IContainer, requestor: IContainer): any {
    switch (this.strategy) {
      case ResolverStrategy.instance:
        return this.state;
      case ResolverStrategy.singleton: {
        if (this.resolving) {
          throw new Error(`Cyclic dependency found: ${this.state.name}`);
        }
        this.resolving = true;
        const factory = handler.getFactory(this.state as Constructable);
        if (factory === null) {
          throw new Error(`Resolver for ${String(this.key)} returned a null factory`);
        }
        this.state = factory.construct(requestor);
        this.strategy = ResolverStrategy.instance;
        this.resolving = false;
        return this.state;
      }
      case ResolverStrategy.transient: {
        // Always create transients from the requesting container
        const factory = handler.getFactory(this.state as Constructable);
        if (factory === null) {
          throw new Error(`Resolver for ${String(this.key)} returned a null factory`);
        }
        return factory.construct(requestor);
      }
      case ResolverStrategy.callback:
        return (this.state as ResolveCallback)(handler, requestor, this);
      case ResolverStrategy.array:
        return (this.state as IResolver[])[0].resolve(handler, requestor);
      case ResolverStrategy.alias:
        return handler.get(this.state);
      default:
        throw Reporter.error(6, this.strategy);
    }
  }

  public getFactory(container: IContainer): IFactory | null {
    let resolver: IResolver | null;
    switch (this.strategy) {
      case ResolverStrategy.singleton:
      case ResolverStrategy.transient:
        return container.getFactory(this.state as Constructable);
      case ResolverStrategy.alias:
        resolver = container.getResolver(this.state);
        if (resolver == null || resolver.getFactory === void 0) {
          return null;
        }
        return resolver.getFactory(container);
      default:
        return null;
    }
  }
}

/** @internal */
export interface IInvoker<T extends Constructable = any> {
  invoke(container: IContainer, fn: T, dependencies: Key[]): Resolved<T>;
  invokeWithDynamicDependencies(
    container: IContainer,
    fn: T,
    staticDependencies: Key[],
    dynamicDependencies: Key[]
  ): Resolved<T>;
}

/** @internal */
export class Factory<T extends Constructable = any> implements IFactory<T> {
  private transformers: ((instance: any) => any)[] | null = null;
  public constructor(
    public Type: T,
    private readonly invoker: IInvoker,
    private readonly dependencies: Key[],
  ) {}

  public construct(container: IContainer, dynamicDependencies?: Key[]): Resolved<T> {
    const transformers = this.transformers;
    let instance: Resolved<T>;
    try {
      if (dynamicDependencies === void 0) {
        instance = this.invoker.invoke(container, this.Type, this.dependencies);
      } else {
        instance = this.invoker.invokeWithDynamicDependencies(container, this.Type, this.dependencies, dynamicDependencies);
      }
    } catch (err) {
      if (err instanceof Error && err.message.includes('Attempted to jitRegister an intrinsic type')) {
        throw new Error(`Unable to construct ${this.Type.name}. ${err.message}`);
      }
      throw err;
    }

    if (transformers == null) {
      return instance;
    }

    for (let i = 0, ii = transformers.length; i < ii; ++i) {
      instance = transformers[i](instance);
    }

    return instance;
  }

  public registerTransformer(transformer: (instance: any) => any): boolean {
    if (this.transformers == null) {
      this.transformers = [];
    }

    this.transformers.push(transformer);
    return true;
  }
}

const createFactory = (function () {
  function invokeWithDynamicDependencies<T>(
    container: IContainer,
    Type: Constructable<T>,
    staticDependencies: Key[],
    dynamicDependencies: Key[]
  ): T {
    let i = staticDependencies.length;
    let args: Key[] = new Array(i);
    let lookup: Key;

    while (i-- > 0) {
      lookup = staticDependencies[i];

      if (lookup == null) {
        throw Reporter.error(7, `Index ${i}.`);
      } else {
        args[i] = container.get(lookup);
      }
    }

    if (dynamicDependencies !== void 0) {
      args = args.concat(dynamicDependencies);
    }

    return Reflect.construct(Type, args);
  }

  const classInvokers: IInvoker[] = [
    {
      invoke<T>(container: IContainer, Type: Constructable<T>): T {
        return new Type();
      },
      invokeWithDynamicDependencies
    },
    {
      invoke<T>(container: IContainer, Type: Constructable<T>, deps: Key[]): T {
        return new Type(container.get(deps[0]));
      },
      invokeWithDynamicDependencies
    },
    {
      invoke<T>(container: IContainer, Type: Constructable<T>, deps: Key[]): T {
        return new Type(container.get(deps[0]), container.get(deps[1]));
      },
      invokeWithDynamicDependencies
    },
    {
      invoke<T>(container: IContainer, Type: Constructable<T>, deps: Key[]): T {
        return new Type(container.get(deps[0]), container.get(deps[1]), container.get(deps[2]));
      },
      invokeWithDynamicDependencies
    },
    {
      invoke<T>(container: IContainer, Type: Constructable<T>, deps: Key[]): T {
        return new Type(
          container.get(deps[0]),
          container.get(deps[1]),
          container.get(deps[2]),
          container.get(deps[3])
        );
      },
      invokeWithDynamicDependencies
    },
    {
      invoke<T>(container: IContainer, Type: Constructable<T>, deps: Key[]): T {
        return new Type(
          container.get(deps[0]),
          container.get(deps[1]),
          container.get(deps[2]),
          container.get(deps[3]),
          container.get(deps[4])
        );
      },
      invokeWithDynamicDependencies
    }
  ];

  const fallbackInvoker: IInvoker = {
    invoke: invokeWithDynamicDependencies as (container: IContainer, fn: Constructable, dependencies: Key[]) => Constructable,
    invokeWithDynamicDependencies
  };

  return function <T extends Constructable> (Type: T): Factory<T> {
    if (isNativeFunction(Type)) {
      Reporter.write(5, Type.name);
    }
    const dependencies = DI.getDependencies(Type);
    const invoker = classInvokers.length > dependencies.length ? classInvokers[dependencies.length] : fallbackInvoker;
    return new Factory<T>(Type, invoker, dependencies);
  };
})();

const containerResolver: IResolver = {
  $isResolver: true,
  resolve(handler: IContainer, requestor: IContainer): IContainer {
    return requestor;
  }
};

function isRegistry(obj: IRegistry | Record<string, IRegistry>): obj is IRegistry {
  return typeof obj.register === 'function';
}

function isSelfRegistry<T extends Constructable>(obj: RegisterSelf<T>): obj is RegisterSelf<T> {
  return isRegistry(obj) && typeof obj.registerInRequester === 'boolean';
}

function isRegisterInRequester<T extends Constructable>(obj: RegisterSelf<T>): obj is RegisterSelf<T> {
  return isSelfRegistry(obj) && obj.registerInRequester;
}

function isClass<T extends { prototype?: any }>(obj: T): obj is Class<any, T> {
  return obj.prototype !== void 0;
}

function isResourceKey(key: Key): key is string {
  return typeof key === 'string' && key.indexOf(':') > 0;
}

const InstrinsicTypeNames = new Set<string>([
  'Array',
  'ArrayBuffer',
  'Boolean',
  'DataView',
  'Date',
  'Error',
  'EvalError',
  'Float32Array',
  'Float64Array',
  'Function',
  'Int8Array',
  'Int16Array',
  'Int32Array',
  'Map',
  'Number',
  'Object',
  'Promise',
  'RangeError',
  'ReferenceError',
  'RegExp',
  'Set',
  'SharedArrayBuffer',
  'String',
  'SyntaxError',
  'TypeError',
  'Uint8Array',
  'Uint8ClampedArray',
  'Uint16Array',
  'Uint32Array',
  'URIError',
  'WeakMap',
  'WeakSet',
]);

const factoryKey = 'di:factory';
const factoryAnnotationKey = Protocol.annotation.keyFor(factoryKey);
/** @internal */
export class Container implements IContainer {
  private registerDepth: number = 0;

  private readonly root: Container;

  private readonly resolvers: Map<Key, IResolver>;

  private readonly resourceResolvers: Record<string, IResolver | undefined>;

  private readonly disposableResolvers: Set<IDisposableResolver> = new Set<IDisposableResolver>();

  public constructor(
    private readonly parent: Container | null,
    private readonly config: ContainerConfiguration,
  ) {
    if (parent === null) {
      this.root = this;

      this.resolvers = new Map();

      this.resourceResolvers = Object.create(null);
    } else {
      this.root = parent.root;

      this.resolvers = new Map();

      if (config.inheritParentResources) {
        this.resourceResolvers = Object.assign(
          Object.create(null),
          parent.resourceResolvers,
          this.root.resourceResolvers,
        );
      } else {
        this.resourceResolvers = Object.assign(
          Object.create(null),
          this.root.resourceResolvers,
        );
      }
    }

    this.resolvers.set(IContainer, containerResolver);
  }

  public register(...params: any[]): IContainer {
    if (++this.registerDepth === 100) {
      throw new Error('Unable to autoregister dependency');
      // TODO: change to reporter.error and add various possible causes in description.
      // Most likely cause is trying to register a plain object that does not have a
      // register method and is not a class constructor
    }
    let current: IRegistry | Record<string, IRegistry>;
    let keys: string[];
    let value: IRegistry;
    let j: number;
    let jj: number;
    for (let i = 0, ii = params.length; i < ii; ++i) {
      current = params[i];
      if (!isObject(current)) {
        continue;
      }
      if (isRegistry(current)) {
        current.register(this);
      } else if (Protocol.resource.has(current)) {
        const defs = Protocol.resource.getAll(current);
        if (defs.length === 1) {
          // Fast path for the very common case
          defs[0].register(this);
        } else {
          const len = defs.length;
          for (let d = 0; d < len; ++d) {
            defs[d].register(this);
          }
        }
      } else if (isClass(current)) {
        Registration.singleton(current, current as Constructable).register(this);
      } else {
        keys = Object.keys(current);
        j = 0;
        jj = keys.length;
        for (; j < jj; ++j) {
          value = current[keys[j]];
          if (!isObject(value)) {
            continue;
          }
          // note: we could remove this if-branch and call this.register directly
          // - the extra check is just a perf tweak to create fewer unnecessary arrays by the spread operator
          if (isRegistry(value)) {
            value.register(this);
          } else {
            this.register(value);
          }
        }
      }
    }
    --this.registerDepth;
    return this;
  }

  public registerResolver<K extends Key, T = K>(key: K, resolver: IResolver<T>, isDisposable: boolean = false): IResolver<T> {
    validateKey(key);

    const resolvers = this.resolvers;
    const result = resolvers.get(key);

    if (result == null) {
      resolvers.set(key, resolver);
      if (isResourceKey(key)) {
        this.resourceResolvers[key] = resolver;
      }
    } else if (result instanceof Resolver && result.strategy === ResolverStrategy.array) {
      (result.state as IResolver[]).push(resolver);
    } else {
      resolvers.set(key, new Resolver(key, ResolverStrategy.array, [result, resolver]));
    }

    if (isDisposable) {
      this.disposableResolvers.add(resolver as IDisposableResolver<T>);
    }

    return resolver;
  }

  public registerTransformer<K extends Key, T = K>(key: K, transformer: Transformer<T>): boolean {
    const resolver = this.getResolver(key);

    if (resolver == null) {
      return false;
    }

    if (resolver.getFactory) {
      const factory = resolver.getFactory(this);

      if (factory == null) {
        return false;
      }

      // This type cast is a bit of a hacky one, necessary due to the duplicity of IResolverLike.
      // Problem is that that interface's type arg can be of type Key, but the getFactory method only works on
      // type Constructable. So the return type of that optional method has this additional constraint, which
      // seems to confuse the type checker.
      return factory.registerTransformer(transformer as unknown as Transformer<Constructable>);
    }

    return false;
  }

  public getResolver<K extends Key, T = K>(key: K | Key, autoRegister: boolean = true): IResolver<T> | null {
    validateKey(key);

    if ((key as unknown as IResolver).resolve !== void 0) {
      return key as unknown as IResolver;
    }

    let current: Container = this;
    let resolver: IResolver | undefined;

    while (current != null) {
      resolver = current.resolvers.get(key);

      if (resolver == null) {
        if (current.parent == null) {
          const handler = (isRegisterInRequester(key as unknown as RegisterSelf<Constructable>)) ? this : current;
          return autoRegister ? this.jitRegister(key, handler) : null;
        }

        current = current.parent;
      } else {
        return resolver;
      }
    }

    return null;
  }

  public has<K extends Key>(key: K, searchAncestors: boolean = false): boolean {
    return this.resolvers.has(key)
      ? true
      : searchAncestors && this.parent != null
        ? this.parent.has(key, true)
        : false;
  }

  public get<K extends Key>(key: K): Resolved<K> {
    validateKey(key);

    if ((key as IResolver).$isResolver) {
      return (key as IResolver).resolve(this, this);
    }

    let current: Container = this;
    let resolver: IResolver | undefined;

    while (current != null) {
      resolver = current.resolvers.get(key);

      if (resolver == null) {
        if (current.parent == null) {
          const handler = (isRegisterInRequester(key as unknown as RegisterSelf<Constructable>)) ? this : current;
          resolver = this.jitRegister(key, handler);
          return resolver.resolve(current, this);
        }

        current = current.parent;
      } else {
        return resolver.resolve(current, this);
      }
    }

    throw new Error(`Unable to resolve key: ${key}`);
  }

  public getAll<K extends Key>(key: K): readonly Resolved<K>[] {
    validateKey(key);

    let current: Container | null = this;
    let resolver: IResolver | undefined;

    while (current != null) {
      resolver = current.resolvers.get(key);

      if (resolver == null) {
        if (this.parent == null) {
          return PLATFORM.emptyArray;
        }

        current = current.parent;
      } else {
        return buildAllResponse(resolver, current, this);
      }
    }

    return PLATFORM.emptyArray;
  }

  public getFactory<K extends Constructable>(Type: K): IFactory<K> | null {
    let factory = Metadata.getOwn(factoryAnnotationKey, Type);
    if (factory === void 0) {
      Metadata.define(factoryAnnotationKey, factory = createFactory(Type), Type);
      Protocol.annotation.appendTo(Type, factoryAnnotationKey);
    }
    return factory;
  }

  public registerFactory<K extends Constructable>(key: K, factory: IFactory<K>): void {
    Protocol.annotation.set(key, factoryKey, factory);
    Protocol.annotation.appendTo(key, factoryAnnotationKey);
  }

  public createChild(config?: Partial<IContainerConfiguration>): IContainer {
    if (config === void 0 && this.config.inheritParentResources) {
      if (this.config === ContainerConfiguration.DEFAULT) {
        return new Container(this, this.config);
      }
      return new Container(
        this,
        ContainerConfiguration.from({
          ...this.config,
          inheritParentResources: false,
        }),
      );
    }
    return new Container(this, ContainerConfiguration.from(config ?? this.config));
  }

  public disposeResolvers() {
    const disposables = Array.from(this.disposableResolvers);
    while (disposables.length > 0) {
      disposables.pop()?.dispose();
    }
  }

  public findResource<
    TType extends ResourceType,
    TDef extends ResourceDefinition,
  >(kind: IResourceKind<TType, TDef>, name: string): TDef | null {
    const key = kind.keyFrom(name);
    let resolver = this.resourceResolvers[key];
    if (resolver === void 0) {
      resolver = this.root.resourceResolvers[key];
      if (resolver === void 0) {
        return null;
      }
    }

    if (resolver === null) {
      return null;
    }

    if (typeof resolver.getFactory === 'function') {
      const factory = resolver.getFactory(this);
      if (factory === null || factory === void 0) {
        return null;
      }

      const definition = Metadata.getOwn(kind.name, factory.Type);
      if (definition === void 0) {
        // TODO: we may want to log a warning here, or even throw. This would happen if a dependency is registered with a resource-like key
        // but does not actually have a definition associated via the type's metadata. That *should* generally not happen.
        return null;
      }

      return definition;
    }

    return null;
  }

  public createResource<
    TType extends ResourceType,
    TDef extends ResourceDefinition,
  >(kind: IResourceKind<TType, TDef>, name: string): InstanceType<TType> | null {
    const key = kind.keyFrom(name);
    let resolver = this.resourceResolvers[key];
    if (resolver === void 0) {
      resolver = this.root.resourceResolvers[key];
      if (resolver === void 0) {
        return null;
      }
    }

    if (resolver === null) {
      return null;
    }

    const instance = resolver.resolve(this, this);
    if (instance === void 0) {
      return null;
    }

    return instance;
  }

  private jitRegister(keyAsValue: any, handler: Container): IResolver {
    if (typeof keyAsValue !== 'function') {
      throw new Error(`Attempted to jitRegister something that is not a constructor: '${keyAsValue}'. Did you forget to register this resource?`);
    }
    if (InstrinsicTypeNames.has(keyAsValue.name)) {
      throw new Error(`Attempted to jitRegister an intrinsic type: ${keyAsValue.name}. Did you forget to add @inject(Key)`);
    }

    if (isRegistry(keyAsValue)) {
      const registrationResolver = keyAsValue.register(handler, keyAsValue);
      if (!(registrationResolver instanceof Object) || (registrationResolver as IResolver).resolve == null) {
        const newResolver = handler.resolvers.get(keyAsValue);
        if (newResolver != void 0) {
          return newResolver;
        }
        throw Reporter.error(40); // did not return a valid resolver from the static register method
      }
      return registrationResolver as IResolver;
    } else if (Protocol.resource.has(keyAsValue)) {
      const defs = Protocol.resource.getAll(keyAsValue);
      if (defs.length === 1) {
        // Fast path for the very common case
        defs[0].register(handler);
      } else {
        const len = defs.length;
        for (let d = 0; d < len; ++d) {
          defs[d].register(handler);
        }
      }
      const newResolver = handler.resolvers.get(keyAsValue);
      if (newResolver != void 0) {
        return newResolver;
      }
      throw Reporter.error(40); // did not return a valid resolver from the static register method
    } else if (keyAsValue.$isInterface) {
      throw new Error(`Attempted to jitRegister an interface: ${keyAsValue.friendlyName}`);
    } else {
      const resolver = this.config.defaultResolver(keyAsValue, handler);
      handler.resolvers.set(keyAsValue, resolver);
      return resolver;
    }
  }
}

/**
 * An implementation of IRegistry that delegates registration to a
 * separately registered class. The ParameterizedRegistry facilitates the
 * passing of parameters to the final registry.
 */
export class ParameterizedRegistry implements IRegistry {
  public constructor(
    private readonly key: Key,
    private readonly params: unknown[]
  ) {}

  public register(container: IContainer): void {
    if (container.has(this.key, true)) {
      const registry = container.get<IRegistry>(this.key);
      registry.register(container, ...this.params);
    } else {
      container.register(...this.params.filter(x => typeof x === 'object'));
    }
  }
}

const cache = new WeakMap<IResolver>();

function cacheCallbackResult<T>(fun: ResolveCallback<T>): ResolveCallback<T> {
  return function (handler: IContainer, requestor: IContainer, resolver: IResolver): T {
    if (cache.has(resolver)) {
      return cache.get(resolver);
    }
    const t = fun(handler, requestor, resolver);
    cache.set(resolver, t);
    return t;
  };
}

/**
 * you can use the resulting {@linkcode IRegistration} of any of the factory methods
 * to register with the container, e.g.
 * ```
 * class Foo {}
 * const container = DI.createContainer();
 * container.register(Registration.instance(Foo, new Foo()));
 * container.get(Foo);
 * ```
 */
export const Registration = {
  /**
   * allows you to pass an instance.
   * Every time you request this {@linkcode Key} you will get this instance back.
   * ```
   * Registration.instance(Foo, new Foo()));
   * ```
   *
   * @param key
   * @param value
   */
  instance<T>(key: Key, value: T): IRegistration<T> {
    return new Resolver(key, ResolverStrategy.instance, value);
  },
  /**
   * Creates an instance from the class.
   * Every time you request this {@linkcode Key} you will get the same one back.
   * ```
   * Registration.singleton(Foo, Foo);
   * ```
   *
   * @param key
   * @param value
   */
  singleton<T extends Constructable>(key: Key, value: T): IRegistration<InstanceType<T>> {
    return new Resolver(key, ResolverStrategy.singleton, value);
  },
  /**
   * Creates an instance from a class.
   * Every time you request this {@linkcode Key} you will get a new instance.
   * ```
   * Registration.instance(Foo, Foo);
   * ```
   *
   * @param key
   * @param value
   */
  transient<T extends Constructable>(key: Key, value: T): IRegistration<InstanceType<T>> {
    return new Resolver(key, ResolverStrategy.transient, value);
  },
  /**
   * Creates an instance from the method passed.
   * Every time you request this {@linkcode Key} you will get a new instance.
   * ```
   * Registration.callback(Foo, () => new Foo());
   * Registration.callback(Bar, (c: IContainer) => new Bar(c.get(Foo)));
   * ```
   *
   * @param key
   * @param callback
   */
  callback<T>(key: Key, callback: ResolveCallback<T>): IRegistration<Resolved<T>> {
    return new Resolver(key, ResolverStrategy.callback, callback);
  },
  /**
   * Creates an instance from the method passed.
   * On the first request for the {@linkcode Key} your callback is called and returns an instance.
   * subsequent requests for the {@linkcode Key}, the initial instance returned will be returned.
   * If you pass the same {@linkcode Registration} to another container the same cached value will be used.
   * Should all references to the resolver returned be removed, the cache will expire.
   * ```
   * Registration.cachedCallback(Foo, () => new Foo());
   * Registration.cachedCallback(Bar, (c: IContainer) => new Bar(c.get(Foo)));
   * ```
   *
   * @param key
   * @param callback
   */
  cachedCallback<T>(key: Key, callback: ResolveCallback<T>): IRegistration<Resolved<T>> {
    return new Resolver(key, ResolverStrategy.callback, cacheCallbackResult(callback));
  },
  /**
   * creates an alternate {@linkcode Key} to retrieve an instance by.
   * Returns the same scope as the original {@linkcode Key}.
   * ```
   * Register.singleton(Foo, Foo)
   * Register.aliasTo(Foo, MyFoos);
   *
   * container.getAll(MyFoos) // contains an instance of Foo
   * ```
   *
   * @param originalKey
   * @param aliasKey
   */
  aliasTo<T>(originalKey: T, aliasKey: Key): IRegistration<Resolved<T>> {
    return new Resolver(aliasKey, ResolverStrategy.alias, originalKey);
  },
  /**
   * @internal
   * @param key
   * @param params
   */
  defer(key: Key, ...params: unknown[]): IRegistry {
    return new ParameterizedRegistry(key, params);
  }
};

export class InstanceProvider<K extends Key> implements IDisposableResolver<K | null> {
  private instance: Resolved<K> | null = null;

  public prepare(instance: Resolved<K>): void {
    this.instance = instance;
  }

  public get $isResolver(): true {return true;}

  public resolve(): Resolved<K> | null {
    if (this.instance === undefined) { // unmet precondition: call prepare
      throw Reporter.error(50); // TODO: organize error codes
    }
    return this.instance;
  }

  public dispose(): void {
    this.instance = null;
  }
}

/** @internal */
export function validateKey(key: any): void {
  if (key === null || key === void 0) {
    throw Reporter.error(5);
  }
}

function buildAllResponse(resolver: IResolver, handler: IContainer, requestor: IContainer): any[] {
  if (resolver instanceof Resolver && resolver.strategy === ResolverStrategy.array) {
    const state = resolver.state as IResolver[];
    let i = state.length;
    const results = new Array(i);

    while (i--) {
      results[i] = state[i].resolve(handler, requestor);
    }

    return results;
  }

  return [resolver.resolve(handler, requestor)];
}<|MERGE_RESOLUTION|>--- conflicted
+++ resolved
@@ -153,7 +153,6 @@
 }
 
 export interface IContainerConfiguration {
-<<<<<<< HEAD
   jitRegisterInRoot?: boolean;
   /**
    * If `true`, `createChild` will inherit the resource resolvers from its parent container
@@ -164,9 +163,6 @@
    */
   inheritParentResources?: boolean;
   defaultResolver?(key: Key, handler: IContainer): IResolver;
-=======
-  defaultResolver(key: Key, handler: IContainer): IResolver;
->>>>>>> 32e7163a
 }
 
 export const DefaultResolver = {
@@ -175,7 +171,6 @@
   transient(key: Key): IResolver {return new Resolver(key, ResolverStrategy.transient, key);},
 };
 
-<<<<<<< HEAD
 export class ContainerConfiguration implements IContainerConfiguration {
   public static readonly DEFAULT: ContainerConfiguration = ContainerConfiguration.from({});
 
@@ -199,11 +194,6 @@
     );
   }
 }
-=======
-export const DefaultContainerConfiguration: IContainerConfiguration = {
-  defaultResolver: DefaultResolver.singleton,
-};
->>>>>>> 32e7163a
 
 export const DI = {
   createContainer(config?: Partial<IContainerConfiguration>): IContainer {
