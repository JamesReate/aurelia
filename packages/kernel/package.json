{
  "name": "@aurelia/kernel",
<<<<<<< HEAD
  "version": "0.4.0",
  "main": "dist/umd/index.js",
=======
  "version": "0.5.0",
  "main": "dist/esnext/index.js",
>>>>>>> 019a594e
  "module": "dist/esnext/index.js",
  "type": "module",
  "types": "dist/index.d.ts",
  "typings": "dist/index.d.ts",
  "license": "MIT",
  "homepage": "https://aurelia.io",
  "repository": {
    "type": "git",
    "url": "https://github.com/aurelia/aurelia"
  },
  "bugs": {
    "url": "https://github.com/aurelia/aurelia/issues"
  },
  "keywords": [
    "aurelia",
    "kernel"
  ],
  "files": [
    "dist",
    "src",
    "README.md",
    "CHANGELOG.md",
    "LICENSE"
  ],
  "scripts": {
    "lint": "eslint --cache --ext .js,.ts src/",
    "build": "tsc -b",
    "bundle": "ts-node -P ../../tsconfig.json ../../scripts/bundle.ts umd,esm,system kernel",
    "dev": "tsc -b -w"
  },
  "publishConfig": {
    "access": "public"
  },
  "devDependencies": {
    "@types/node": "^12.12.7",
    "reflect-metadata": "^0.1.13",
    "tslib": "^1.10.0",
    "typescript": "^3.7.2"
  }
}<|MERGE_RESOLUTION|>--- conflicted
+++ resolved
@@ -1,12 +1,7 @@
 {
   "name": "@aurelia/kernel",
-<<<<<<< HEAD
-  "version": "0.4.0",
-  "main": "dist/umd/index.js",
-=======
   "version": "0.5.0",
   "main": "dist/esnext/index.js",
->>>>>>> 019a594e
   "module": "dist/esnext/index.js",
   "type": "module",
   "types": "dist/index.d.ts",
