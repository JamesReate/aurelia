{
  "name": "@aurelia/__e2e__",
  "private": true,
  "license": "MIT",
  "engines": {
    "node": ">=10.16.0",
    "npm": ">=6.1.0"
  },
  "version": "0.5.0",
  "scripts": {
    "prestart": "rimraf dist",
    "start": "webpack-dev-server --no-inline",
    "preserve": "rimraf dist && webpack --config webpack.config.js",
    "serve": "http-server -c-1 -p 9000 dist",
    "cypress:run": "cypress run",
    "cypress:debug": "cypress open --config watchForFileChanges=true",
    "e2e": "start-server-and-test :9500 cypress:run",
    "e2e:debug": "start-server-and-test :9500 cypress:debug"
  },
  "dependencies": {
    "@aurelia/debug": "0.5.0",
    "@aurelia/i18n": "0.5.0",
    "@aurelia/jit": "0.5.0",
    "@aurelia/jit-html": "0.5.0",
    "@aurelia/jit-html-browser": "0.5.0",
    "@aurelia/kernel": "0.5.0",
    "@aurelia/runtime": "0.5.0",
    "@aurelia/runtime-html": "0.5.0",
    "@aurelia/runtime-html-browser": "0.5.0",
    "i18next-intervalplural-postprocessor": "^1.0.0",
    "relative-time-format": "^1.0.0",
    "i18next-fetch-backend": "^2.2.0"
  },
  "devDependencies": {
    "@cypress/webpack-preprocessor": "^4.1.1",
    "@types/node": "^12.12.7",
    "cypress": "^3.6.1",
    "html-loader": "^0.5.5",
    "html-webpack-plugin": "^3.2.0",
    "http-server": "0.9.0",
    "rimraf": "^3.0.0",
    "start-server-and-test": "^1.10.6",
    "ts-loader": "^6.2.1",
    "typescript": "^3.7.2",
    "webpack": "^4.41.2",
<<<<<<< HEAD
    "webpack-cli": "^3.3.9",
    "webpack-dev-server": "^3.8.2",
    "copy-webpack-plugin": "^5.0.4"
  },
  "main": "dist/umd/index.js",
  "module": "dist/esnext/index.js"
=======
    "webpack-cli": "^3.3.10",
    "webpack-dev-server": "^3.9.0",
    "copy-webpack-plugin": "^5.0.5"
  }
>>>>>>> 019a594e
}<|MERGE_RESOLUTION|>--- conflicted
+++ resolved
@@ -43,17 +43,8 @@
     "ts-loader": "^6.2.1",
     "typescript": "^3.7.2",
     "webpack": "^4.41.2",
-<<<<<<< HEAD
-    "webpack-cli": "^3.3.9",
-    "webpack-dev-server": "^3.8.2",
-    "copy-webpack-plugin": "^5.0.4"
-  },
-  "main": "dist/umd/index.js",
-  "module": "dist/esnext/index.js"
-=======
     "webpack-cli": "^3.3.10",
     "webpack-dev-server": "^3.9.0",
     "copy-webpack-plugin": "^5.0.5"
   }
->>>>>>> 019a594e
 }