--- conflicted
+++ resolved
@@ -1,53 +1,4 @@
 {
-<<<<<<< HEAD
-    "name": "@aurelia/store",
-    "version": "0.5.0",
-    "main": "dist/esnext/index.js",
-    "module": "dist/esnext/index.js",
-    "type": "module",
-    "types": "dist/index.d.ts",
-    "typings": "dist/index.d.ts",
-    "license": "MIT",
-    "homepage": "https://aurelia.io",
-    "repository": {
-        "type": "git",
-        "url": "https://github.com/aurelia/aurelia"
-    },
-    "bugs": {
-        "url": "https://github.com/aurelia/aurelia/issues"
-    },
-    "keywords": [
-        "aurelia",
-        "store"
-    ],
-    "files": [
-        "dist",
-        "src",
-        "README.md",
-        "CHANGELOG.md",
-        "LICENSE"
-    ],
-    "scripts": {
-        "lint": "eslint --cache --ext .js,.ts src/",
-        "build": "tsc -b",
-        "bundle": "ts-node -P ../../tsconfig.json ../../scripts/bundle.ts umd,esm,system store",
-        "dev": "tsc -b -w"
-    },
-    "publishConfig": {
-        "access": "public"
-    },
-    "dependencies": {
-        "@aurelia/kernel": "0.5.0",
-        "@aurelia/runtime": "0.5.0",
-        "@aurelia/testing": "0.5.0",
-        "rxjs": "^6.5.3"
-    },
-    "devDependencies": {
-        "@types/node": "^12.12.7",
-        "tslib": "^1.10.0",
-        "typescript": "^3.7.2"
-    }
-=======
   "name": "@aurelia/store",
   "version": "0.6.0",
   "main": "dist/esnext/index.js",
@@ -85,6 +36,8 @@
   },
   "dependencies": {
     "@aurelia/kernel": "0.6.0",
+    "@aurelia/runtime": "0.6.0",
+    "@aurelia/testing": "0.6.0",
     "rxjs": "^6.5.3"
   },
   "devDependencies": {
@@ -92,5 +45,4 @@
     "tslib": "^1.10.0",
     "typescript": "^3.7.4"
   }
->>>>>>> 40d6ceb9
 }