{
  "name": "@aurelia/store",
  "version": "2.0.0-alpha.3",
  "main": "dist/esm/index.js",
  "module": "dist/esm/index.js",
  "types": "dist/index.d.ts",
  "typings": "dist/index.d.ts",
  "license": "MIT",
  "type": "module",
  "homepage": "https://aurelia.io",
  "repository": {
    "type": "git",
    "url": "https://github.com/aurelia/aurelia"
  },
  "bugs": {
    "url": "https://github.com/aurelia/aurelia/issues"
  },
  "keywords": [
    "aurelia",
    "store"
  ],
  "files": [
    "dist",
    "src",
    "README.md",
    "CHANGELOG.md",
    "LICENSE"
  ],
  "scripts": {
    "lint": "eslint --cache --ext .js,.ts src/",
    "lint:ci": "eslint --cache --ext .js,.ts --quiet --report-unused-disable-directives src/",
    "build": "tsc -b",
    "dev": "tsc -b -w --preserveWatchOutput",
    "publish:dev": "npm publish --tag dev",
    "publish:latest": "npm publish --tag latest"
  },
  "publishConfig": {
    "access": "public"
  },
  "dependencies": {
<<<<<<< HEAD
    "@aurelia/kernel": "2.0.0-alpha.2",
    "@aurelia/metadata": "2.0.0-alpha.2",
    "@aurelia/platform": "2.0.0-alpha.2",
    "@aurelia/runtime-html": "2.0.0-alpha.2",
=======
    "@aurelia/kernel": "2.0.0-alpha.3",
    "@aurelia/metadata": "2.0.0-alpha.3",
    "@aurelia/platform": "2.0.0-alpha.3",
>>>>>>> 9897eda8
    "rxjs": "^6.5.3"
  },
  "devDependencies": {
    "typescript": "^4.0.3"
  },
  "engines": {
    "node": ">=14.15.0"
  }
}<|MERGE_RESOLUTION|>--- conflicted
+++ resolved
@@ -38,16 +38,10 @@
     "access": "public"
   },
   "dependencies": {
-<<<<<<< HEAD
-    "@aurelia/kernel": "2.0.0-alpha.2",
-    "@aurelia/metadata": "2.0.0-alpha.2",
-    "@aurelia/platform": "2.0.0-alpha.2",
-    "@aurelia/runtime-html": "2.0.0-alpha.2",
-=======
     "@aurelia/kernel": "2.0.0-alpha.3",
     "@aurelia/metadata": "2.0.0-alpha.3",
     "@aurelia/platform": "2.0.0-alpha.3",
->>>>>>> 9897eda8
+    "@aurelia/runtime-html": "2.0.0-alpha.3",
     "rxjs": "^6.5.3"
   },
   "devDependencies": {
