--- conflicted
+++ resolved
@@ -40,16 +40,10 @@
     "access": "public"
   },
   "dependencies": {
-<<<<<<< HEAD
-    "@aurelia/debug": "0.8.0-dev.202010151053",
-    "@aurelia/kernel": "0.8.0-dev.202010151053",
-    "@aurelia/http-server": "0.8.0-dev.202010151053"
-=======
     "@aurelia/metadata": "0.7.0",
     "@aurelia/platform": "0.7.0",
     "@aurelia/kernel": "0.7.0",
     "@aurelia/http-server": "0.7.0"
->>>>>>> fddd8c75
   },
   "devDependencies": {
     "@types/node": "^14.11.5",
