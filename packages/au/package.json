--- conflicted
+++ resolved
@@ -1,12 +1,7 @@
 {
   "name": "au",
-<<<<<<< HEAD
-  "version": "0.10.0-dev.202102251102",
-  "main": "dist/cjs/index.js",
-=======
   "version": "2.0.0-alpha.1",
   "main": "dist/esm/index.js",
->>>>>>> 77408fdb
   "module": "dist/esm/index.js",
   "types": "dist/index.d.ts",
   "type": "module",
@@ -49,17 +44,10 @@
     "access": "public"
   },
   "dependencies": {
-<<<<<<< HEAD
-    "@aurelia/metadata": "0.10.0-dev.202102251102",
-    "@aurelia/platform": "0.10.0-dev.202102251102",
-    "@aurelia/kernel": "0.10.0-dev.202102251102",
-    "@aurelia/http-server": "0.10.0-dev.202102251102"
-=======
     "@aurelia/metadata": "2.0.0-alpha.1",
     "@aurelia/platform": "2.0.0-alpha.1",
     "@aurelia/kernel": "2.0.0-alpha.1",
     "@aurelia/http-server": "2.0.0-alpha.1"
->>>>>>> 77408fdb
   },
   "devDependencies": {
     "@types/node": "^14.11.5",
