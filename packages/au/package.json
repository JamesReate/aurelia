{
  "name": "au",
  "version": "0.7.0",
  "main": "dist/esnext/index.js",
  "module": "dist/esnext/index.js",
  "types": "dist/index.d.ts",
  "typings": "dist/index.d.ts",
  "license": "MIT",
  "homepage": "https://aurelia.io",
  "repository": {
    "type": "git",
    "url": "https://github.com/aurelia/aurelia"
  },
  "bugs": {
    "url": "https://github.com/aurelia/aurelia/issues"
  },
  "keywords": [
    "aurelia",
    "au",
    "cli"
  ],
  "files": [
    "bin",
    "dist",
    "src",
    "README.md",
    "CHANGELOG.md",
    "LICENSE"
  ],
  "bin": {
    "au": "./bin/au.js"
  },
  "scripts": {
    "lint": "eslint --cache --ext .js,.ts src/",
    "build": "tsc -b",
<<<<<<< HEAD
    "bundle": "ts-node -P ../../tsconfig.json ../../scripts/bundle.ts umd,esm,system aurelia",
    "dev": "tsc -b -w --preserveWatchOutput"
=======
    "dev": "tsc -b -w"
>>>>>>> 4e329c5a
  },
  "publishConfig": {
    "access": "public"
  },
  "dependencies": {
<<<<<<< HEAD
    "@aurelia/aot": "0.6.0",
    "@aurelia/debug": "0.6.0",
    "@aurelia/jit": "0.6.0",
    "@aurelia/kernel": "0.6.0",
    "@aurelia/runtime": "0.6.0",
    "@aurelia/runtime-node": "0.6.0",
    "@aurelia/testing": "0.6.0",
    "typescript": "^3.7.4",
    "ws": "^7.2.1"
  },
  "devDependencies": {
    "@types/node": "^12.12.21",
    "@types/ws": "^6.0.4",
    "tslib": "^1.10.0"
=======
    "@aurelia/aot": "0.7.0",
    "@aurelia/debug": "0.7.0",
    "@aurelia/jit": "0.7.0",
    "@aurelia/kernel": "0.7.0",
    "@aurelia/metadata": "0.7.0",
    "@aurelia/runtime-html": "0.7.0",
    "@aurelia/runtime": "0.7.0",
    "@aurelia/scheduler-dom": "0.7.0",
    "@aurelia/scheduler": "0.7.0",
    "@aurelia/testing": "0.7.0",
    "jsdom": "^15.2.1",
    "typescript": "^3.8.3"
  },
  "devDependencies": {
    "@types/node": "^12.12.21"
>>>>>>> 4e329c5a
  }
}<|MERGE_RESOLUTION|>--- conflicted
+++ resolved
@@ -33,33 +33,13 @@
   "scripts": {
     "lint": "eslint --cache --ext .js,.ts src/",
     "build": "tsc -b",
-<<<<<<< HEAD
     "bundle": "ts-node -P ../../tsconfig.json ../../scripts/bundle.ts umd,esm,system aurelia",
     "dev": "tsc -b -w --preserveWatchOutput"
-=======
-    "dev": "tsc -b -w"
->>>>>>> 4e329c5a
   },
   "publishConfig": {
     "access": "public"
   },
   "dependencies": {
-<<<<<<< HEAD
-    "@aurelia/aot": "0.6.0",
-    "@aurelia/debug": "0.6.0",
-    "@aurelia/jit": "0.6.0",
-    "@aurelia/kernel": "0.6.0",
-    "@aurelia/runtime": "0.6.0",
-    "@aurelia/runtime-node": "0.6.0",
-    "@aurelia/testing": "0.6.0",
-    "typescript": "^3.7.4",
-    "ws": "^7.2.1"
-  },
-  "devDependencies": {
-    "@types/node": "^12.12.21",
-    "@types/ws": "^6.0.4",
-    "tslib": "^1.10.0"
-=======
     "@aurelia/aot": "0.7.0",
     "@aurelia/debug": "0.7.0",
     "@aurelia/jit": "0.7.0",
@@ -74,7 +54,7 @@
     "typescript": "^3.8.3"
   },
   "devDependencies": {
-    "@types/node": "^12.12.21"
->>>>>>> 4e329c5a
+    "@types/node": "^12.12.21",
+    "tslib": "^1.10.0"
   }
 }