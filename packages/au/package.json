{
  "name": "au",
  "version": "2.0.0-alpha.14",
  "main": "dist/esm/index.js",
  "module": "dist/esm/index.js",
  "types": "dist/types/index.d.ts",
  "typings": "dist/types/index.d.ts",
  "type": "module",
  "license": "MIT",
  "homepage": "https://aurelia.io",
  "repository": {
    "type": "git",
    "url": "https://github.com/aurelia/aurelia"
  },
  "bugs": {
    "url": "https://github.com/aurelia/aurelia/issues"
  },
  "keywords": [
    "aurelia",
    "au",
    "cli"
  ],
  "files": [
    "bin",
    "dist",
    "src",
    "README.md",
    "CHANGELOG.md",
    "LICENSE"
  ],
  "bin": {
    "au": "./bin/au.js"
  },
  "scripts": {
    "lint": "eslint --cache --ext .js,.ts src/",
    "lint:ci": "eslint --cache --ext .js,.ts --quiet --report-unused-disable-directives src/",
    "build": "rollup -c",
    "bundle": "ts-node -P ../../tsconfig.json ../../scripts/bundle.ts umd,esm,system aurelia",
    "dev": "rollup -c -w",
    "publish:dev": "npm publish --tag dev",
    "publish:latest": "npm publish --tag latest",
    "rollup": "rollup -c",
    "postrollup": "tsc --emitDeclarationOnly"
  },
  "publishConfig": {
    "access": "public"
  },
  "dependencies": {
    "@aurelia/metadata": "2.0.0-alpha.14",
    "@aurelia/platform": "2.0.0-alpha.14",
    "@aurelia/kernel": "2.0.0-alpha.14",
    "@aurelia/http-server": "2.0.0-alpha.14"
  },
  "devDependencies": {
    "@types/node": "^14.11.5",
    "tslib": "^1.10.0",
<<<<<<< HEAD
    "typescript": "^4.3.4"
=======
    "typescript": "^4.3.5"
>>>>>>> 996069e6
  },
  "engines": {
    "node": ">=14.17.0"
  }
}<|MERGE_RESOLUTION|>--- conflicted
+++ resolved
@@ -54,11 +54,7 @@
   "devDependencies": {
     "@types/node": "^14.11.5",
     "tslib": "^1.10.0",
-<<<<<<< HEAD
-    "typescript": "^4.3.4"
-=======
     "typescript": "^4.3.5"
->>>>>>> 996069e6
   },
   "engines": {
     "node": ">=14.17.0"
