import { DI, IContainer, IRegistry } from '@aurelia/kernel';
import { RuntimeConfiguration } from '@aurelia/runtime';
import { HTMLTemplateFactory } from './dom';
import {
  AttributeBindingRenderer,
  ListenerBindingRenderer,
  SetAttributeRenderer,
  StylePropertyBindingRenderer,
  TextBindingRenderer,
  SetClassAttributeRenderer,
  SetStyleAttributeRenderer
} from './html-renderer';
import { TargetAccessorLocator, TargetObserverLocator } from './observation/observer-locator';
import { HTMLProjectorLocator } from './projectors';
import { AttrBindingBehavior } from './resources/binding-behaviors/attr';
import { SelfBindingBehavior } from './resources/binding-behaviors/self';
import { UpdateTriggerBindingBehavior } from './resources/binding-behaviors/update-trigger';
import { Blur } from './resources/custom-attributes/blur';
import { Focus } from './resources/custom-attributes/focus';
import { Portal } from './resources/custom-attributes/portal';
import { Compose } from './resources/custom-elements/compose';

export const IProjectorLocatorRegistration = HTMLProjectorLocator as IRegistry;
export const ITargetAccessorLocatorRegistration = TargetAccessorLocator as IRegistry;
export const ITargetObserverLocatorRegistration = TargetObserverLocator as IRegistry;
export const ITemplateFactoryRegistration = HTMLTemplateFactory as IRegistry;

/**
 * Default HTML-specific (but environment-agnostic) implementations for the following interfaces:
 * - `IProjectorLocator`
 * - `ITargetAccessorLocator`
 * - `ITargetObserverLocator`
 * - `ITemplateFactory`
 */
export const DefaultComponents = [
  IProjectorLocatorRegistration,
  ITargetAccessorLocatorRegistration,
  ITargetObserverLocatorRegistration,
  ITemplateFactoryRegistration
];

<<<<<<< HEAD
export const AttrBindingBehaviorRegistration = AttrBindingBehavior as unknown as IRegistry;
export const SelfBindingBehaviorRegistration = SelfBindingBehavior as unknown as IRegistry;
export const UpdateTriggerBindingBehaviorRegistration = UpdateTriggerBindingBehavior as unknown as IRegistry;
export const ComposeRegistration = Compose as unknown as IRegistry;
=======
export const AttrBindingBehaviorRegistration = AttrBindingBehavior as IRegistry;
export const SelfBindingBehaviorRegistration = SelfBindingBehavior as IRegistry;
export const UpdateTriggerBindingBehaviorRegistration = UpdateTriggerBindingBehavior as IRegistry;
export const ComposeRegistration = Compose as IRegistry;
export const PortalRegistration = Portal as unknown as IRegistry;
>>>>>>> a48a246e
export const FocusRegistration = Focus as unknown as IRegistry;
export const BlurRegistration = Blur as unknown as IRegistry;

/**
 * Default HTML-specific (but environment-agnostic) resources:
 * - Binding Behaviors: `attr`, `self`, `updateTrigger`
 * - Custom Elements: `au-compose`
 * - Custom Attributes: `blur`, `focus`, `portal`
 */
export const DefaultResources = [
  AttrBindingBehaviorRegistration,
  SelfBindingBehaviorRegistration,
  UpdateTriggerBindingBehaviorRegistration,
  ComposeRegistration,
  PortalRegistration,
  FocusRegistration,
  BlurRegistration
];

export const ListenerBindingRendererRegistration = ListenerBindingRenderer as IRegistry;
export const AttributeBindingRendererRegistration = AttributeBindingRenderer as IRegistry;
export const SetAttributeRendererRegistration = SetAttributeRenderer as IRegistry;
export const SetClassAttributeRendererRegistration = SetClassAttributeRenderer as IRegistry;
export const SetStyleAttributeRendererRegistration = SetStyleAttributeRenderer as IRegistry;
export const StylePropertyBindingRendererRegistration = StylePropertyBindingRenderer as IRegistry;
export const TextBindingRendererRegistration = TextBindingRenderer as IRegistry;

/**
 * Default HTML-specfic (but environment-agnostic) renderers for:
 * - Listener Bindings: `trigger`, `capture`, `delegate`
 * - SetAttribute
 * - StyleProperty: `style`, `css`
 * - TextBinding: `${}`
 */
export const DefaultRenderers = [
  ListenerBindingRendererRegistration,
  AttributeBindingRendererRegistration,
  SetAttributeRendererRegistration,
  SetClassAttributeRendererRegistration,
  SetStyleAttributeRendererRegistration,
  StylePropertyBindingRendererRegistration,
  TextBindingRendererRegistration
];

/**
 * A DI configuration object containing html-specific (but environment-agnostic) registrations:
 * - `RuntimeConfiguration` from `@aurelia/runtime`
 * - `DefaultComponents`
 * - `DefaultResources`
 * - `DefaultRenderers`
 */
export const RuntimeHtmlConfiguration = {
  /**
   * Apply this configuration to the provided container.
   */
  register(container: IContainer): IContainer {
    return RuntimeConfiguration
      .register(container)
      .register(
        ...DefaultComponents,
        ...DefaultResources,
        ...DefaultRenderers
      );
  },
  /**
   * Create a new container with this configuration applied to it.
   */
  createContainer(): IContainer {
    return this.register(DI.createContainer());
  }
};<|MERGE_RESOLUTION|>--- conflicted
+++ resolved
@@ -39,18 +39,11 @@
   ITemplateFactoryRegistration
 ];
 
-<<<<<<< HEAD
 export const AttrBindingBehaviorRegistration = AttrBindingBehavior as unknown as IRegistry;
 export const SelfBindingBehaviorRegistration = SelfBindingBehavior as unknown as IRegistry;
 export const UpdateTriggerBindingBehaviorRegistration = UpdateTriggerBindingBehavior as unknown as IRegistry;
 export const ComposeRegistration = Compose as unknown as IRegistry;
-=======
-export const AttrBindingBehaviorRegistration = AttrBindingBehavior as IRegistry;
-export const SelfBindingBehaviorRegistration = SelfBindingBehavior as IRegistry;
-export const UpdateTriggerBindingBehaviorRegistration = UpdateTriggerBindingBehavior as IRegistry;
-export const ComposeRegistration = Compose as IRegistry;
 export const PortalRegistration = Portal as unknown as IRegistry;
->>>>>>> a48a246e
 export const FocusRegistration = Focus as unknown as IRegistry;
 export const BlurRegistration = Blur as unknown as IRegistry;
 
