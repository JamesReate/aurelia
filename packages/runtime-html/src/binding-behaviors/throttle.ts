import { IPlatform } from '@aurelia/kernel';
import { bindingBehavior, BindingInterceptor, LifecycleFlags } from '@aurelia/runtime';

import type { ITask, QueueTaskOptions, TaskQueue } from '@aurelia/kernel';
import type { BindingBehaviorExpression, IInterceptableBinding, IsAssign, Scope } from '@aurelia/runtime';

const defaultDelay = 200;

// A binding behavior that limits
// - (v1) the rate at which the view-model is updated in two-way bindings, OR
// - (v1 + v2) the rate at which the view is updated in to-view binding scenarios.
export class ThrottleBindingBehavior extends BindingInterceptor {
  private readonly taskQueue: TaskQueue;
  private readonly platform: IPlatform;
  private readonly opts: QueueTaskOptions = { delay: defaultDelay };
  private readonly firstArg: IsAssign | null = null;
  private task: ITask | null = null;
  private lastCall: number = 0;
  private delay: number = 0;

  public constructor(
    binding: IInterceptableBinding,
    expr: BindingBehaviorExpression,
  ) {
    super(binding, expr);
    this.platform = binding.locator.get(IPlatform);
    this.taskQueue = this.platform.taskQueue;
    if (expr.args.length > 0) {
      this.firstArg = expr.args[0];
    }
  }

  public callSource(args: object): unknown {
    this.queueTask(() => this.binding.callSource!(args));
    return void 0;
  }

  public handleChange(newValue: unknown, oldValue: unknown, flags: LifecycleFlags): void {
    // when source has changed before the latest throttled value from target
    // then discard that value, and take latest value from source only
    if (this.task !== null) {
      this.task.cancel();
      this.task = null;
      this.lastCall = this.platform.performanceNow();
    }
    this.binding.handleChange(newValue, oldValue, flags);
  }

  public updateSource(newValue: unknown, flags: LifecycleFlags): void {
    this.queueTask(() => this.binding.updateSource!(newValue, flags));
  }

  private queueTask(callback: () => void): void {
    const opts = this.opts;
    const platform = this.platform;
    const nextDelay = this.lastCall + opts.delay! - platform.performanceNow();

    if (nextDelay > 0) {
      // Queue the new one before canceling the old one, to prevent early yield
      const task = this.task;
      opts.delay = nextDelay;
      this.task = this.taskQueue.queueTask(() => {
        this.lastCall = platform.performanceNow();
        this.task = null;
        opts.delay = this.delay;
        callback();
      }, opts);

      task?.cancel();
    } else {
      this.lastCall = platform.performanceNow();
      callback();
    }
  }

  public $bind(flags: LifecycleFlags, scope: Scope, hostScope: Scope | null): void {
    if (this.firstArg !== null) {
<<<<<<< HEAD
      const delay = Number(this.firstArg.evaluate(flags,  scope,  hostScope,  this.locator, null, null));
=======
      const delay = Number(this.firstArg.evaluate(flags, scope, hostScope, this.locator, null));
>>>>>>> fc1e09fd
      this.opts.delay = this.delay = isNaN(delay) ? defaultDelay : delay;
    }
    this.binding.$bind(flags, scope, hostScope);
  }

  public $unbind(flags: LifecycleFlags): void {
    this.task?.cancel();
    this.task = null;
    super.$unbind(flags);
  }
}

bindingBehavior('throttle')(ThrottleBindingBehavior);<|MERGE_RESOLUTION|>--- conflicted
+++ resolved
@@ -75,11 +75,7 @@
 
   public $bind(flags: LifecycleFlags, scope: Scope, hostScope: Scope | null): void {
     if (this.firstArg !== null) {
-<<<<<<< HEAD
-      const delay = Number(this.firstArg.evaluate(flags,  scope,  hostScope,  this.locator, null, null));
-=======
       const delay = Number(this.firstArg.evaluate(flags, scope, hostScope, this.locator, null));
->>>>>>> fc1e09fd
       this.opts.delay = this.delay = isNaN(delay) ? defaultDelay : delay;
     }
     this.binding.$bind(flags, scope, hostScope);
