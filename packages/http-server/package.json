{
  "name": "@aurelia/http-server",
<<<<<<< HEAD
  "version": "2.1.0-dev.202107031431",
  "main": "dist/cjs/index.js",
=======
  "version": "2.0.0-alpha.10",
  "main": "dist/esm/index.js",
>>>>>>> 49d7b080
  "module": "dist/esm/index.js",
  "type": "module",
  "types": "dist/index.d.ts",
  "typings": "dist/index.d.ts",
  "license": "MIT",
  "homepage": "https://aurelia.io",
  "repository": {
    "type": "git",
    "url": "https://github.com/aurelia/aurelia"
  },
  "bugs": {
    "url": "https://github.com/aurelia/aurelia/issues"
  },
  "keywords": [
    "aurelia",
    "http-server"
  ],
  "files": [
    "dist",
    "src",
    "README.md",
    "CHANGELOG.md",
    "LICENSE"
  ],
  "bin": {
    "au-http-server": "./bin/cli.js"
  },
  "scripts": {
    "lint": "eslint --cache --ext .js,.ts src/",
    "lint:ci": "eslint --cache --ext .js,.ts --quiet --report-unused-disable-directives src/",
    "build": "tsc -b",
    "dev": "tsc -b -w --preserveWatchOutput",
    "publish:dev": "npm publish --tag dev",
    "publish:latest": "npm publish --tag latest",
    "rollup": "rollup -c"
  },
  "publishConfig": {
    "access": "public"
  },
  "dependencies": {
<<<<<<< HEAD
    "@aurelia/metadata": "2.1.0-dev.202107031431",
    "@aurelia/platform": "2.1.0-dev.202107031431",
    "@aurelia/kernel": "2.1.0-dev.202107031431",
    "@aurelia/runtime": "2.1.0-dev.202107031431"
=======
    "@aurelia/metadata": "2.0.0-alpha.10",
    "@aurelia/platform": "2.0.0-alpha.10",
    "@aurelia/kernel": "2.0.0-alpha.10",
    "@aurelia/runtime": "2.0.0-alpha.10"
>>>>>>> 49d7b080
  },
  "devDependencies": {
    "@types/node": "^14.11.5",
    "tslib": "^1.10.0",
    "typescript": "^4.0.3"
  },
  "engines": {
    "node": ">=16.0.0"
  }
}<|MERGE_RESOLUTION|>--- conflicted
+++ resolved
@@ -1,12 +1,7 @@
 {
   "name": "@aurelia/http-server",
-<<<<<<< HEAD
-  "version": "2.1.0-dev.202107031431",
-  "main": "dist/cjs/index.js",
-=======
   "version": "2.0.0-alpha.10",
   "main": "dist/esm/index.js",
->>>>>>> 49d7b080
   "module": "dist/esm/index.js",
   "type": "module",
   "types": "dist/index.d.ts",
@@ -47,17 +42,10 @@
     "access": "public"
   },
   "dependencies": {
-<<<<<<< HEAD
-    "@aurelia/metadata": "2.1.0-dev.202107031431",
-    "@aurelia/platform": "2.1.0-dev.202107031431",
-    "@aurelia/kernel": "2.1.0-dev.202107031431",
-    "@aurelia/runtime": "2.1.0-dev.202107031431"
-=======
     "@aurelia/metadata": "2.0.0-alpha.10",
     "@aurelia/platform": "2.0.0-alpha.10",
     "@aurelia/kernel": "2.0.0-alpha.10",
     "@aurelia/runtime": "2.0.0-alpha.10"
->>>>>>> 49d7b080
   },
   "devDependencies": {
     "@types/node": "^14.11.5",
