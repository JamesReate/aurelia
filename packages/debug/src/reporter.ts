--- conflicted
+++ resolved
@@ -213,7 +213,6 @@
     type: MessageType.error,
     message: 'Unexpected keyword "of"'
   },
-<<<<<<< HEAD
   // packages/store messages
   500: {
     type: MessageType.info,
@@ -259,10 +258,8 @@
     type: MessageType.error,
     message: 'Provided onChanged handler does not exist on target VM'
   },
-=======
   10000: {
     type: MessageType.debug,
     message: '%s'
-  }
->>>>>>> 02a18773
+  },
 };