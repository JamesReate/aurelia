--- conflicted
+++ resolved
@@ -10,17 +10,6 @@
     "now": "rimraf dist && webpack --config webpack.config.js && cd dist && now && cd .."
   },
   "dependencies": {
-<<<<<<< HEAD
-    "@aurelia/fetch-client": "2.0.1-dev.202107112350",
-    "@aurelia/kernel": "2.0.1-dev.202107112350",
-    "@aurelia/metadata": "2.0.1-dev.202107112350",
-    "@aurelia/platform": "2.0.1-dev.202107112350",
-    "@aurelia/platform-browser": "2.0.1-dev.202107112350",
-    "@aurelia/route-recognizer": "2.0.1-dev.202107112350",
-    "@aurelia/router": "2.0.1-dev.202107112350",
-    "@aurelia/runtime-html": "2.0.1-dev.202107112350",
-    "@aurelia/runtime": "2.0.1-dev.202107112350",
-=======
     "@aurelia/fetch-client": "2.0.0-alpha.12",
     "@aurelia/kernel": "2.0.0-alpha.12",
     "@aurelia/metadata": "2.0.0-alpha.12",
@@ -30,17 +19,12 @@
     "@aurelia/router": "2.0.0-alpha.12",
     "@aurelia/runtime-html": "2.0.0-alpha.12",
     "@aurelia/runtime": "2.0.0-alpha.12",
->>>>>>> 7ac21f8b
     "bootstrap": "^4.3.1",
     "font-awesome": "^4.6.3"
   },
   "devDependencies": {
     "@types/node": "^14.11.5",
-<<<<<<< HEAD
-    "@aurelia/http-server": "2.0.1-dev.202107112350",
-=======
     "@aurelia/http-server": "2.0.0-alpha.12",
->>>>>>> 7ac21f8b
     "css-loader": "^5.0.1",
     "file-loader": "^6.2.0",
     "html-loader": "^1.3.2",
