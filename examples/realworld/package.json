--- conflicted
+++ resolved
@@ -9,13 +9,8 @@
   },
   "license": "MIT",
   "dependencies": {
-<<<<<<< HEAD
-    "aurelia": "2.0.1-dev.202106242346",
-    "marked": "^1.2.7"
-=======
     "aurelia": "2.0.0-alpha.8",
     "marked": "^1.2.7 || ^2.0.0"
->>>>>>> 96f86497
   },
   "type": "module",
   "devDependencies": {
