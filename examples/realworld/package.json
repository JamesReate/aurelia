--- conflicted
+++ resolved
@@ -9,20 +9,12 @@
   },
   "license": "MIT",
   "dependencies": {
-<<<<<<< HEAD
-    "aurelia": "2.1.0-dev.202106251433",
-=======
     "aurelia": "2.0.0-alpha.9",
->>>>>>> 34219269
     "marked": "^1.2.7 || ^2.0.0"
   },
   "type": "module",
   "devDependencies": {
-<<<<<<< HEAD
-    "@aurelia/testing": "2.1.0-dev.202106251433",
-=======
     "@aurelia/testing": "2.0.0-alpha.9",
->>>>>>> 34219269
     "@types/mocha": "^8.0.3",
     "@types/node": "^14.11.5",
     "css-loader": "^5.0.1",
