{
  "name": "@examples/rainbow-spiral",
  "license": "MIT",
  "private": true,
  "engines": {
    "node": ">=14.15.0",
    "npm": ">=6.14.8"
  },
  "version": "0.8.0",
  "scripts": {
    "build": "webpack --config webpack.config.js",
    "serve": "node ../../node_modules/@aurelia/http-server/dist/esm/cli.js au.conf.js"
  },
  "dependencies": {
<<<<<<< HEAD
    "@aurelia/kernel": "v2.0.0-alpha.4",
    "@aurelia/metadata": "v2.0.0-alpha.4",
    "@aurelia/platform": "v2.0.0-alpha.4",
    "@aurelia/platform-browser": "v2.0.0-alpha.4",
    "@aurelia/runtime-html": "v2.0.0-alpha.4",
    "@aurelia/runtime": "v2.0.0-alpha.4",
    "perf-monitor": "latest"
  },
  "devDependencies": {
    "@aurelia/http-server": "v2.0.0-alpha.4",
=======
    "@aurelia/kernel": "2.0.0-alpha.4",
    "@aurelia/metadata": "2.0.0-alpha.4",
    "@aurelia/platform": "2.0.0-alpha.4",
    "@aurelia/platform-browser": "2.0.0-alpha.4",
    "@aurelia/runtime-html": "2.0.0-alpha.4",
    "@aurelia/runtime": "2.0.0-alpha.4",
    "perf-monitor": "latest"
  },
  "devDependencies": {
    "@aurelia/http-server": "2.0.0-alpha.4",
>>>>>>> 0bedb6d2
    "webpack-cli": "^4.2.0",
    "webpack": "^5.10.3"
  }
}<|MERGE_RESOLUTION|>--- conflicted
+++ resolved
@@ -12,18 +12,6 @@
     "serve": "node ../../node_modules/@aurelia/http-server/dist/esm/cli.js au.conf.js"
   },
   "dependencies": {
-<<<<<<< HEAD
-    "@aurelia/kernel": "v2.0.0-alpha.4",
-    "@aurelia/metadata": "v2.0.0-alpha.4",
-    "@aurelia/platform": "v2.0.0-alpha.4",
-    "@aurelia/platform-browser": "v2.0.0-alpha.4",
-    "@aurelia/runtime-html": "v2.0.0-alpha.4",
-    "@aurelia/runtime": "v2.0.0-alpha.4",
-    "perf-monitor": "latest"
-  },
-  "devDependencies": {
-    "@aurelia/http-server": "v2.0.0-alpha.4",
-=======
     "@aurelia/kernel": "2.0.0-alpha.4",
     "@aurelia/metadata": "2.0.0-alpha.4",
     "@aurelia/platform": "2.0.0-alpha.4",
@@ -34,7 +22,6 @@
   },
   "devDependencies": {
     "@aurelia/http-server": "2.0.0-alpha.4",
->>>>>>> 0bedb6d2
     "webpack-cli": "^4.2.0",
     "webpack": "^5.10.3"
   }
