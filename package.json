{
  "name": "@aurelia/monorepo",
  "private": true,
<<<<<<< HEAD
  "version": "2.0.1-dev.202105301422",
=======
  "version": "2.0.0-alpha.5",
>>>>>>> 8dbbe8a6
  "workspaces": [
    "packages/__tests__",
    "packages/au",
    "packages/aurelia",
    "packages/fetch-client",
    "packages/i18n",
    "packages/kernel",
    "packages/metadata",
    "packages/platform",
    "packages/platform-browser",
    "packages/router",
    "packages/route-recognizer",
    "packages/runtime",
    "packages/runtime-html",
    "packages/http-server",
    "packages/store-v1",
    "packages/testing",
    "packages/validation",
    "packages/validation-html",
    "packages/validation-i18n",
    "packages-cjs/__tests__",
    "packages-cjs/aot",
    "packages-cjs/plugin-gulp",
    "packages-cjs/plugin-parcel",
    "packages-cjs/plugin-conventions",
    "packages-cjs/webpack-loader",
    "packages-cjs/babel-jest",
    "packages-cjs/ts-jest",
    "examples/1kcomponents",
    "examples/doc-example",
    "examples/fractals-tree",
    "examples/navigation-skeleton",
    "examples/rainbow-spiral",
    "examples/realworld",
    "examples/realworld-advanced",
    "examples/sierpinski-triangle",
    "test/karma-aurelia-preprocessor",
    "test/i18n",
    "test/benchmarking-apps/shared",
    "test/benchmarking-apps/aurelia2",
    "test/benchmarking-apps/runner",
    "test/benchmarking-apps/storage",
    "test/benchmarking-apps/test-result",
    "test/benchmarking-apps/viewer/server",
    "test/benchmarking-apps/viewer/client"
  ],
  "license": "MIT",
  "engines": {
    "node": ">=14.15.0",
    "npm": ">=6.14.8"
  },
  "scripts": {
    "commit": "git-cz",
    "init": "npm ci && npm run build",
    "rebuild": "npm run clean && npm run build",
    "build": "lage build --scope @aurelia/* --scope aurelia --scope au --scope @benchmarking-apps/* --no-cache --verbose --no-deps",
    "postbuild": "npm run rollup",
    "build:release": "lage run build --scope aurelia --scope au --scope @aurelia/a* --scope @aurelia/b* --scope @aurelia/f* --scope @aurelia/h* --scope @aurelia/i* --scope @aurelia/k* --scope @aurelia/m* --scope @aurelia/p* --scope @aurelia/r* --scope @aurelia/s* --scope @aurelia/t* --scope @aurelia/v* --scope @aurelia/w* --no-cache --verbose --no-deps",
    "postbuild:release": "npm run rollup && npm run clean:tsconfig-build-cache",
    "build:release:full": "npm run build:release && npm run change-tsconfigs:invert && npm run build:release && npm run change-tsconfigs:restore",
    "change-package-refs:dev": "ts-node -P tsconfig.json scripts/change-package-refs.ts dev",
    "change-package-refs:release": "ts-node -P tsconfig.json scripts/change-package-refs.ts release",
    "clean": "rimraf dist packages/*/dist packages-cjs/*/dist test/*/dist test/benchmarking-apps/*/dist examples/*/dist",
    "clean:tsconfig-build-cache": "rimraf packages/*/dist/tsconfig.tsbuildinfo packages-cjs/*/dist/tsconfig.tsbuildinfo",
    "lint": "npm run lint:packages && npm run lint:other",
    "lint:other": "eslint --cache --ext .js,.ts examples scripts test",
    "lint:other:ci": "eslint --cache --ext .js,.ts --quiet --report-unused-disable-directives examples scripts test",
    "lint:packages": "lage run lint",
    "lint:packages:ci": "lage run lint:ci",
    "change-tsconfigs:esm": "ts-node -P tsconfig.json scripts/change-tsconfigs.ts esm",
    "change-tsconfigs:cjs": "ts-node -P tsconfig.json scripts/change-tsconfigs.ts cjs",
    "change-tsconfigs:invert": "ts-node -P tsconfig.json scripts/change-tsconfigs.ts invert",
    "change-tsconfigs:restore": "ts-node -P tsconfig.json scripts/change-tsconfigs.ts restore",
    "prepare-release": "ts-node -P tsconfig.json scripts/prepare-release.ts",
    "generate-native-modules": "ts-node -P tsconfig.json scripts/generate-native-modules.ts",
    "publish:dev": "lage publish:dev",
    "publish:latest": "lage publish:latest",
    "bump-version:dev": "ts-node -P tsconfig.json scripts/bump-version.ts dev",
    "bump-version:latest": "ts-node -P tsconfig.json scripts/bump-version.ts latest",
    "check-dependencies": "ts-node -P tsconfig.json scripts/check-dependencies.ts",
    "pregenerate-tests:template-compiler.static": "tsc --resolveJsonModule --module commonjs --moduleResolution node --outDir scripts/dist scripts/generate-tests/template-compiler.static.ts",
    "generate-tests:template-compiler.static": "node scripts/dist/scripts/generate-tests/template-compiler.static.js",
    "generate-tests:template-compiler.mutations": "ts-node -P tsconfig.json scripts/generate-tests/template-compiler.mutations.ts",
    "mermaid": "ts-node -P tsconfig.json scripts/generate-mermaid-diagrams.ts",
    "rollup": "lage rollup"
  },
  "devDependencies": {
    "@commitlint/cli": "^8.2.0",
    "@rollup/plugin-typescript": "^8.2.1",
    "@typescript-eslint/eslint-plugin": "^4.10.0",
    "@typescript-eslint/parser": "^4.10.0",
    "chalk": "^4.1.0",
    "codecov": "^3.6.1",
    "cross-env": "^7.0.2",
    "eslint": "^7.15.0",
    "eslint-plugin-import": "^2.22.1",
    "eslint-plugin-jsdoc": "^30.7.8",
    "eslint-plugin-mocha": "^8.0.0",
    "fancy-log": "^1.3.3",
    "husky": "^4.3.0",
    "lage": "^0.26.2",
    "rimraf": "^3.0.0",
    "rollup": "^2.49.0",
    "ts-node": "^9.0.0",
    "tsconfig-paths": "^3.9.0",
    "typescript": "^4.0.3"
  },
  "commitlint": {
    "rules": {
      "body-leading-blank": [
        1,
        "always"
      ],
      "footer-leading-blank": [
        1,
        "always"
      ],
      "header-max-length": [
        2,
        "always",
        100
      ],
      "scope-case": [
        2,
        "always",
        "lower-case"
      ],
      "subject-case": [
        2,
        "never",
        [
          "sentence-case",
          "start-case",
          "pascal-case",
          "upper-case"
        ]
      ],
      "subject-empty": [
        2,
        "never"
      ],
      "subject-full-stop": [
        2,
        "never",
        "."
      ],
      "type-case": [
        2,
        "always",
        "lower-case"
      ],
      "type-empty": [
        2,
        "never"
      ],
      "type-enum": [
        2,
        "always",
        [
          "build",
          "chore",
          "ci",
          "docs",
          "feat",
          "fix",
          "perf",
          "refactor",
          "revert",
          "style",
          "test"
        ]
      ]
    }
  },
  "husky": {
    "hooks": {
      "commit-msg": "commitlint -E HUSKY_GIT_PARAMS"
    }
  }
}<|MERGE_RESOLUTION|>--- conflicted
+++ resolved
@@ -1,11 +1,7 @@
 {
   "name": "@aurelia/monorepo",
   "private": true,
-<<<<<<< HEAD
-  "version": "2.0.1-dev.202105301422",
-=======
   "version": "2.0.0-alpha.5",
->>>>>>> 8dbbe8a6
   "workspaces": [
     "packages/__tests__",
     "packages/au",
