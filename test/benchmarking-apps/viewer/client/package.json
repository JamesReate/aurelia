{
  "name": "@benchmarking-apps/viewer-client",
  "version": "1.0.0",
  "private": true,
  "scripts": {
    "watch": "webpack-dev-server",
    "build": "rimraf dist && webpack"
  },
  "dependencies": {
<<<<<<< HEAD
    "@aurelia/runtime-html": "v2.0.0-alpha.4",
    "@aurelia/validation": "v2.0.0-alpha.4",
    "@aurelia/validation-html": "v2.0.0-alpha.4",
    "@benchmarking-apps/test-result": "1.0.0",
    "aurelia": "v2.0.0-alpha.4",
=======
    "@aurelia/runtime-html": "2.0.0-alpha.4",
    "@aurelia/validation": "2.0.0-alpha.4",
    "@aurelia/validation-html": "2.0.0-alpha.4",
    "@benchmarking-apps/test-result": "1.0.0",
    "aurelia": "2.0.0-alpha.4",
>>>>>>> 0bedb6d2
    "d3": "^6.3.1"
  },
  "devDependencies": {
    "@types/d3": "^6.2.0",
    "css-loader": "^5.0.1",
    "html-loader": "^1.3.2",
    "html-webpack-plugin": "^5.0.0-beta.1",
    "rimraf": "^3.0.0",
    "ts-loader": "^8.0.12",
    "typescript": "^4.0.3",
    "webpack": "^5.10.3",
    "webpack-cli": "^4.2.0",
    "webpack-dev-server": "^4.0.0-beta.0",
    "url-loader": "^4.1.1"
  },
  "engines": {
    "node": ">=14.15.0",
    "npm": ">=6.14.8"
  }
}<|MERGE_RESOLUTION|>--- conflicted
+++ resolved
@@ -7,19 +7,11 @@
     "build": "rimraf dist && webpack"
   },
   "dependencies": {
-<<<<<<< HEAD
-    "@aurelia/runtime-html": "v2.0.0-alpha.4",
-    "@aurelia/validation": "v2.0.0-alpha.4",
-    "@aurelia/validation-html": "v2.0.0-alpha.4",
-    "@benchmarking-apps/test-result": "1.0.0",
-    "aurelia": "v2.0.0-alpha.4",
-=======
     "@aurelia/runtime-html": "2.0.0-alpha.4",
     "@aurelia/validation": "2.0.0-alpha.4",
     "@aurelia/validation-html": "2.0.0-alpha.4",
     "@benchmarking-apps/test-result": "1.0.0",
     "aurelia": "2.0.0-alpha.4",
->>>>>>> 0bedb6d2
     "d3": "^6.3.1"
   },
   "devDependencies": {
