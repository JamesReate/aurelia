--- conflicted
+++ resolved
@@ -7,19 +7,11 @@
     "build": "rimraf dist && webpack"
   },
   "dependencies": {
-<<<<<<< HEAD
-    "@aurelia/runtime-html": "2.1.0-dev.202105190816",
-    "@aurelia/validation": "2.1.0-dev.202105190816",
-    "@aurelia/validation-html": "2.1.0-dev.202105190816",
-    "@benchmarking-apps/test-result": "1.0.0",
-    "aurelia": "2.1.0-dev.202105190816",
-=======
     "@aurelia/runtime-html": "2.0.0-alpha.3",
     "@aurelia/validation": "2.0.0-alpha.3",
     "@aurelia/validation-html": "2.0.0-alpha.3",
     "@benchmarking-apps/test-result": "1.0.0",
     "aurelia": "2.0.0-alpha.3",
->>>>>>> 9897eda8
     "d3": "^6.3.1"
   },
   "devDependencies": {
