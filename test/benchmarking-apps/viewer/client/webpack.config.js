const path = require('path');
const HtmlWebpackPlugin = require('html-webpack-plugin');

module.exports = function (env, { mode }) {
  const production = mode === 'production';
  return {
    mode: production ? 'production' : 'development',
    entry: './src/index.ts',
    output: {
      path: path.resolve(__dirname, '..', 'server', 'dist'),
    },
    resolve: {
      extensions: ['.ts', '.js'],
      modules: [path.resolve(__dirname, 'src'), 'node_modules'],
      mainFields: ['module', 'main'],
      // sadly these fallbacks are required to run the app via webpack-dev-server
      fallback: {
        'html-entities': require.resolve('html-entities/'),
        'url': require.resolve('url/'),
        'events': require.resolve('events/'),
      },
    },
    devServer: {
      port: 9000,
      historyApiFallback: true,
<<<<<<< HEAD
      // open: true,
      proxy: {
        '/api': 'http://localhost:80'
      }
=======
      open: true,
>>>>>>> 071fd38e
    },
    module: {
      rules: [
        { test: /\.css$/i, loader: 'css-loader' },
        { test: /\.ts$/i, loader: 'ts-loader' },
        { test: /\.html$/i, loader: 'html-loader' },
      ],
    },
    plugins: [
      new HtmlWebpackPlugin({
        template: 'src/index.html',
      }),
    ],
  };
};<|MERGE_RESOLUTION|>--- conflicted
+++ resolved
@@ -23,14 +23,10 @@
     devServer: {
       port: 9000,
       historyApiFallback: true,
-<<<<<<< HEAD
       // open: true,
       proxy: {
         '/api': 'http://localhost:80'
       }
-=======
-      open: true,
->>>>>>> 071fd38e
     },
     module: {
       rules: [
