--- conflicted
+++ resolved
@@ -4,17 +4,10 @@
   "private": true,
   "type": "module",
   "dependencies": {
-<<<<<<< HEAD
-    "@aurelia/http-server": "2.1.0-dev.202105250527",
-    "@aurelia/kernel": "2.1.0-dev.202105250527",
-    "@aurelia/metadata": "2.1.0-dev.202105250527",
-    "@aurelia/platform": "2.1.0-dev.202105250527",
-=======
     "@aurelia/http-server": "2.0.0-alpha.4",
     "@aurelia/kernel": "2.0.0-alpha.4",
     "@aurelia/metadata": "2.0.0-alpha.4",
     "@aurelia/platform": "2.0.0-alpha.4",
->>>>>>> 0bedb6d2
     "@azure/cosmos": "^3.9.3",
     "@benchmarking-apps/storage": "1.0.0"
   },
