--- conflicted
+++ resolved
@@ -13,19 +13,6 @@
   "author": "",
   "license": "ISC",
   "dependencies": {
-<<<<<<< HEAD
-    "@aurelia/kernel": "v2.0.0-alpha.4",
-    "@aurelia/metadata": "v2.0.0-alpha.4",
-    "@aurelia/platform": "v2.0.0-alpha.4",
-    "@aurelia/platform-browser": "v2.0.0-alpha.4",
-    "@aurelia/runtime-html": "v2.0.0-alpha.4",
-    "@aurelia/runtime": "v2.0.0-alpha.4",
-    "@aurelia/webpack-loader": "v2.0.0-alpha.4",
-    "@benchmarking-apps/shared": "1.0.0"
-  },
-  "devDependencies": {
-    "@aurelia/http-server": "v2.0.0-alpha.4",
-=======
     "@aurelia/kernel": "2.0.0-alpha.4",
     "@aurelia/metadata": "2.0.0-alpha.4",
     "@aurelia/platform": "2.0.0-alpha.4",
@@ -37,7 +24,6 @@
   },
   "devDependencies": {
     "@aurelia/http-server": "2.0.0-alpha.4",
->>>>>>> 0bedb6d2
     "css-loader": "^5.0.1",
     "html-entities": "^1.3.1",
     "html-loader": "^1.3.2",
