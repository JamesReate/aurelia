--- conflicted
+++ resolved
@@ -22,21 +22,6 @@
     "dev": "tsc --build -w --preserveWatchOutput"
   },
   "dependencies": {
-<<<<<<< HEAD
-    "@aurelia/aot": "2.1.0-dev.202106111300",
-    "@aurelia/babel-jest": "2.1.0-dev.202106111300",
-    "@aurelia/kernel": "2.1.0-dev.202106111300",
-    "@aurelia/metadata": "2.1.0-dev.202106111300",
-    "@aurelia/platform": "2.1.0-dev.202106111300",
-    "@aurelia/platform-browser": "2.1.0-dev.202106111300",
-    "@aurelia/plugin-conventions": "2.1.0-dev.202106111300",
-    "@aurelia/plugin-gulp": "2.1.0-dev.202106111300",
-    "@aurelia/runtime-html": "2.1.0-dev.202106111300",
-    "@aurelia/runtime": "2.1.0-dev.202106111300",
-    "@aurelia/testing": "2.1.0-dev.202106111300",
-    "@aurelia/ts-jest": "2.1.0-dev.202106111300",
-    "@aurelia/webpack-loader": "2.1.0-dev.202106111300",
-=======
     "@aurelia/aot": "2.0.0-alpha.6",
     "@aurelia/babel-jest": "2.0.0-alpha.6",
     "@aurelia/kernel": "2.0.0-alpha.6",
@@ -50,7 +35,6 @@
     "@aurelia/testing": "2.0.0-alpha.6",
     "@aurelia/ts-jest": "2.0.0-alpha.6",
     "@aurelia/webpack-loader": "2.0.0-alpha.6",
->>>>>>> abd44a18
     "@jest/transform": "^26.3.0",
     "@jest/types": "^26.3.0",
     "i18next": "^17.0.0",
