{
  "name": "@aurelia/__tests__cjs",
  "private": true,
  "license": "MIT",
  "engines": {
    "node": ">=12.0.0",
    "npm": ">=6.1.0"
  },
  "scripts": {
    "lint": "eslint --cache --ext .js,.ts .",
    "lint:ci": "eslint --cache --ext .js,.ts --quiet --report-unused-disable-directives .",
    "test-262": "node dist/cjs/__tests__/setup-test262.js",
    "::mocha": "mocha --ui bdd --reporter min --colors --recursive --timeout 5000 --watch-extensions js",
    "test-node": "npm run ::mocha -- dist/cjs/__tests__/**/*.spec.js",
    "test-node:aot": "npm run ::mocha -- dist/cjs/__tests__/aot/**/*.spec.js",
    "test-node:plugin-conventions": "npm run ::mocha -- dist/cjs/__tests__/plugin-conventions/**/*.spec.js",
    "test-node:plugin-gulp": "npm run ::mocha -- dist/cjs/__tests__/plugin-gulp/**/*.spec.js",
    "test-node:webpack-loader": "npm run ::mocha -- dist/cjs/__tests__/webpack-loader/**/*.spec.js",
    "test-node:babel-jest": "npm run ::mocha -- dist/cjs/__tests__/babel-jest/**/*.spec.js",
    "test-node:ts-jest": "npm run ::mocha -- dist/cjs/__tests__/ts-jest/**/*.spec.js",
    "build": "tsc --build",
    "dev": "tsc --build -w --preserveWatchOutput",
    "rollup": "npm run build"
  },
  "dependencies": {
<<<<<<< HEAD
    "@aurelia/aot": "2.0.1-dev.202107231013",
    "@aurelia/babel-jest": "2.0.1-dev.202107231013",
    "@aurelia/kernel": "2.0.1-dev.202107231013",
    "@aurelia/metadata": "2.0.1-dev.202107231013",
    "@aurelia/platform": "2.0.1-dev.202107231013",
    "@aurelia/platform-browser": "2.0.1-dev.202107231013",
    "@aurelia/plugin-conventions": "2.0.1-dev.202107231013",
    "@aurelia/plugin-gulp": "2.0.1-dev.202107231013",
    "@aurelia/runtime-html": "2.0.1-dev.202107231013",
    "@aurelia/runtime": "2.0.1-dev.202107231013",
    "@aurelia/testing": "2.0.1-dev.202107231013",
    "@aurelia/ts-jest": "2.0.1-dev.202107231013",
    "@aurelia/webpack-loader": "2.0.1-dev.202107231013",
=======
    "@aurelia/aot": "2.0.0-alpha.14",
    "@aurelia/babel-jest": "2.0.0-alpha.14",
    "@aurelia/kernel": "2.0.0-alpha.14",
    "@aurelia/metadata": "2.0.0-alpha.14",
    "@aurelia/platform": "2.0.0-alpha.14",
    "@aurelia/platform-browser": "2.0.0-alpha.14",
    "@aurelia/plugin-conventions": "2.0.0-alpha.14",
    "@aurelia/plugin-gulp": "2.0.0-alpha.14",
    "@aurelia/runtime-html": "2.0.0-alpha.14",
    "@aurelia/runtime": "2.0.0-alpha.14",
    "@aurelia/testing": "2.0.0-alpha.14",
    "@aurelia/ts-jest": "2.0.0-alpha.14",
    "@aurelia/webpack-loader": "2.0.0-alpha.14",
>>>>>>> 6bcff8da
    "@babel/core": "^7.12.10",
    "@jest/transform": "^27.0.2",
    "@jest/types": "^27.0.2",
    "i18next": "^17.0.0",
    "jsdom": "^15.2.1",
    "typescript": "^4.0.3",
    "vinyl": "^2.2.0"
  },
  "devDependencies": {
    "@types/jsdom": "^16.2.4",
    "@types/karma": "^5.0.0",
    "@types/mocha": "^8.0.3",
    "@types/node": "^14.11.5",
    "@types/vinyl": "^2.0.4",
    "mocha": "^8.1.3",
    "source-map": "^0.7.3",
    "ts-node": "^9.0.0",
    "tsconfig-paths": "^3.9.0",
    "vinyl": "^2.2.0"
  },
  "version": "0.8.0"
}<|MERGE_RESOLUTION|>--- conflicted
+++ resolved
@@ -23,21 +23,6 @@
     "rollup": "npm run build"
   },
   "dependencies": {
-<<<<<<< HEAD
-    "@aurelia/aot": "2.0.1-dev.202107231013",
-    "@aurelia/babel-jest": "2.0.1-dev.202107231013",
-    "@aurelia/kernel": "2.0.1-dev.202107231013",
-    "@aurelia/metadata": "2.0.1-dev.202107231013",
-    "@aurelia/platform": "2.0.1-dev.202107231013",
-    "@aurelia/platform-browser": "2.0.1-dev.202107231013",
-    "@aurelia/plugin-conventions": "2.0.1-dev.202107231013",
-    "@aurelia/plugin-gulp": "2.0.1-dev.202107231013",
-    "@aurelia/runtime-html": "2.0.1-dev.202107231013",
-    "@aurelia/runtime": "2.0.1-dev.202107231013",
-    "@aurelia/testing": "2.0.1-dev.202107231013",
-    "@aurelia/ts-jest": "2.0.1-dev.202107231013",
-    "@aurelia/webpack-loader": "2.0.1-dev.202107231013",
-=======
     "@aurelia/aot": "2.0.0-alpha.14",
     "@aurelia/babel-jest": "2.0.0-alpha.14",
     "@aurelia/kernel": "2.0.0-alpha.14",
@@ -51,7 +36,6 @@
     "@aurelia/testing": "2.0.0-alpha.14",
     "@aurelia/ts-jest": "2.0.0-alpha.14",
     "@aurelia/webpack-loader": "2.0.0-alpha.14",
->>>>>>> 6bcff8da
     "@babel/core": "^7.12.10",
     "@jest/transform": "^27.0.2",
     "@jest/types": "^27.0.2",
