{
  "name": "@aurelia/plugin-conventions",
<<<<<<< HEAD
  "version": "0.10.0-dev.202102251102",
=======
  "version": "2.0.0-alpha.1",
>>>>>>> 77408fdb
  "main": "dist/cjs/index.js",
  "module": "dist/esm/index.js",
  "types": "dist/index.d.ts",
  "typings": "dist/index.d.ts",
  "license": "MIT",
  "homepage": "https://aurelia.io",
  "repository": {
    "type": "git",
    "url": "https://github.com/aurelia/aurelia"
  },
  "bugs": {
    "url": "https://github.com/aurelia/aurelia/issues"
  },
  "keywords": [
    "aurelia",
    "plugin-conventions"
  ],
  "files": [
    "dist",
    "src",
    "README.md",
    "CHANGELOG.md",
    "LICENSE"
  ],
  "scripts": {
    "lint": "eslint --cache --ext .js,.ts src/",
    "lint:ci": "eslint --cache --ext .js,.ts --quiet --report-unused-disable-directives src/",
    "build": "tsc -b",
    "dev": "tsc -b -w --preserveWatchOutput",
    "publish:dev": "npm publish --tag dev",
    "publish:latest": "npm publish --tag latest"
  },
  "publishConfig": {
    "access": "public"
  },
  "dependencies": {
<<<<<<< HEAD
    "@aurelia/kernel": "0.10.0-dev.202102251102",
    "@aurelia/metadata": "0.10.0-dev.202102251102",
    "@aurelia/platform": "0.10.0-dev.202102251102",
    "@aurelia/runtime": "0.10.0-dev.202102251102",
    "@aurelia/runtime-html": "0.10.0-dev.202102251102",
=======
    "@aurelia/kernel": "2.0.0-alpha.1",
    "@aurelia/metadata": "2.0.0-alpha.1",
    "@aurelia/platform": "2.0.0-alpha.1",
    "@aurelia/runtime": "2.0.0-alpha.1",
    "@aurelia/runtime-html": "2.0.0-alpha.1",
>>>>>>> 77408fdb
    "modify-code": "^1.2.0",
    "parse5": "^5.1.1",
    "typescript": "^4.0.3"
  },
  "devDependencies": {
    "@types/node": "^14.11.5",
    "@types/parse5": "^5.0.2"
  },
  "engines": {
    "node": ">=14.15.0"
  }
}<|MERGE_RESOLUTION|>--- conflicted
+++ resolved
@@ -1,10 +1,6 @@
 {
   "name": "@aurelia/plugin-conventions",
-<<<<<<< HEAD
-  "version": "0.10.0-dev.202102251102",
-=======
   "version": "2.0.0-alpha.1",
->>>>>>> 77408fdb
   "main": "dist/cjs/index.js",
   "module": "dist/esm/index.js",
   "types": "dist/index.d.ts",
@@ -41,19 +37,11 @@
     "access": "public"
   },
   "dependencies": {
-<<<<<<< HEAD
-    "@aurelia/kernel": "0.10.0-dev.202102251102",
-    "@aurelia/metadata": "0.10.0-dev.202102251102",
-    "@aurelia/platform": "0.10.0-dev.202102251102",
-    "@aurelia/runtime": "0.10.0-dev.202102251102",
-    "@aurelia/runtime-html": "0.10.0-dev.202102251102",
-=======
     "@aurelia/kernel": "2.0.0-alpha.1",
     "@aurelia/metadata": "2.0.0-alpha.1",
     "@aurelia/platform": "2.0.0-alpha.1",
     "@aurelia/runtime": "2.0.0-alpha.1",
     "@aurelia/runtime-html": "2.0.0-alpha.1",
->>>>>>> 77408fdb
     "modify-code": "^1.2.0",
     "parse5": "^5.1.1",
     "typescript": "^4.0.3"
