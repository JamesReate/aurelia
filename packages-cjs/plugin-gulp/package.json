--- conflicted
+++ resolved
@@ -1,10 +1,6 @@
 {
   "name": "@aurelia/plugin-gulp",
-<<<<<<< HEAD
-  "version": "2.0.1-dev.202105301422",
-=======
   "version": "2.0.0-alpha.5",
->>>>>>> 8dbbe8a6
   "main": "dist/cjs/index.js",
   "module": "dist/esm/index.js",
   "types": "dist/index.d.ts",
@@ -41,19 +37,11 @@
     "access": "public"
   },
   "dependencies": {
-<<<<<<< HEAD
-    "@aurelia/kernel": "2.0.1-dev.202105301422",
-    "@aurelia/metadata": "2.0.1-dev.202105301422",
-    "@aurelia/platform": "2.0.1-dev.202105301422",
-    "@aurelia/plugin-conventions": "2.0.1-dev.202105301422",
-    "@aurelia/runtime": "2.0.1-dev.202105301422",
-=======
     "@aurelia/kernel": "2.0.0-alpha.5",
     "@aurelia/metadata": "2.0.0-alpha.5",
     "@aurelia/platform": "2.0.0-alpha.5",
     "@aurelia/plugin-conventions": "2.0.0-alpha.5",
     "@aurelia/runtime": "2.0.0-alpha.5",
->>>>>>> 8dbbe8a6
     "vinyl": "^2.2.0"
   },
   "devDependencies": {
